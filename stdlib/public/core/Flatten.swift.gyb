//===--- Flatten.swift.gyb ------------------------------------*- swift -*-===//
//
// This source file is part of the Swift.org open source project
//
// Copyright (c) 2014 - 2016 Apple Inc. and the Swift project authors
// Licensed under Apache License v2.0 with Runtime Library Exception
//
// See http://swift.org/LICENSE.txt for license information
// See http://swift.org/CONTRIBUTORS.txt for the list of Swift project authors
//
//===----------------------------------------------------------------------===//

/// An iterator that produces the elements contained in each segment
/// produced by some `Base` Iterator.
///
/// The elements traversed are the concatenation of those in each
/// segment produced by the base iterator.
///
/// - Note: This is the `IteratorProtocol` used by `FlattenSequence`,
///   `FlattenCollection`, and `BidirectionalFlattenCollection`.
public struct FlattenIterator<
  Base : IteratorProtocol where Base.Element : Sequence
> : IteratorProtocol, Sequence {

  /// Construct around a `base` iterator.
  internal init(_ base: Base) {
    self._base = base
  }

  /// Advance to the next element and return it, or `nil` if no next
  /// element exists.
  ///
  /// - Requires: `next()` has not been applied to a copy of `self`
  ///   since the copy was made, and no preceding call to `self.next()`
  ///   has returned `nil`.
  public mutating func next() -> Base.Element.Iterator.Element? {
    repeat {
      if _fastPath(_inner != nil) {
        let ret = _inner!.next()
        if _fastPath(ret != nil) {
          return ret
        }
      }
      let s = _base.next()
      if _slowPath(s == nil) {
        return nil
      }
      _inner = s!.iterator()
    }
    while true
  }

  internal var _base: Base
  internal var _inner: Base.Element.Iterator? = nil
}

/// A sequence consisting of all the elements contained in each segment
/// contained in some `Base` sequence.
///
/// The elements of this view are a concatenation of the elements of
/// each sequence in the base.
///
/// The `flatten` property is always lazy, but does not implicitly
/// confer laziness on algorithms applied to its result.  In other
/// words, for ordinary sequences `s`:
///
/// * `s.flatten()` does not create new storage
/// * `s.flatten().map(f)` maps eagerly and returns a new array
/// * `s.lazy.flatten().map(f)` maps lazily and returns a `LazyMapSequence`
///
/// - See also: `FlattenCollection`
public struct FlattenSequence<
  Base : Sequence where Base.Iterator.Element : Sequence
> : Sequence {

  /// Creates a concatenation of the elements of the elements of `base`.
  ///
  /// - Complexity: O(1)
  internal init(_ base: Base) {
    self._base = base
  }

<<<<<<< HEAD
  /// Return an *iterator* over the elements of this *sequence*.
=======
  /// Returns a generator over the elements of this sequence.
>>>>>>> b480ab1f
  ///
  /// - Complexity: O(1).
  public func iterator() -> FlattenIterator<Base.Iterator> {
    return FlattenIterator(_base.iterator())
  }
  
  internal var _base: Base
}

extension Sequence where Iterator.Element : Sequence {
  /// A concatenation of the elements of `self`.
  @warn_unused_result
  public func flatten() -> FlattenSequence<Self> {
    return FlattenSequence(self)
  }
}

extension LazySequenceProtocol
  where
  Elements.Iterator.Element == Iterator.Element,
  Iterator.Element : Sequence {

  /// A concatenation of the elements of `self`.
  @warn_unused_result
  public func flatten() -> LazySequence<
    FlattenSequence<Elements>
  > {
    return FlattenSequence(elements).lazy
  }
}

% for traversal in ('Forward', 'Bidirectional'):
%   t = '' if traversal == 'Forward' else traversal
%   Collection = 'Flatten%sCollection' % t
%   constraints = '%(Base)sIterator.Element : Collection'
%   if traversal == 'Bidirectional':
%     constraints += ''',
%   %(Base)sIndex : BidirectionalIndex, 
%   %(Base)sIterator.Element.Index : BidirectionalIndex'''
%   Index = Collection + 'Index'
/// A position in a `${Collection}`.
public struct ${Index}<
  BaseElements: Collection where ${constraints % {'Base': 'BaseElements.'}}
> : ${traversal}Index {
  /// Returns the next consecutive value after `self`.
  ///
  /// - Requires: The next value is representable.
  public func successor() -> ${Index} {
    let nextInner = _inner!.successor()
    if _fastPath(nextInner != _innerCollection!.endIndex) {
      return ${Index}(_base, _outer, nextInner, _innerCollection)
    }
    for nextOuter in _outer.successor()..<_base.endIndex {
      let nextInnerCollection = _base[nextOuter]
      if !nextInnerCollection.isEmpty {
        return ${Index}(
          _base, nextOuter, nextInnerCollection.startIndex, nextInnerCollection)
      }
    }
    return ${Index}(_endIndexOfFlattened: _base)
  }
  
% if traversal == 'Bidirectional':
  /// Returns the previous consecutive value before `self`.
  ///
  /// - Requires: The previous value is representable.
  public func predecessor() -> ${Index} {
    var prevOuter = _outer
    var prevInnerCollection : BaseElements.Iterator.Element
    if let ic = _innerCollection {
      prevInnerCollection = ic
    } else {
      prevOuter._predecessorInPlace()
      prevInnerCollection = _base[prevOuter]
    }
    var prevInner = _inner ?? prevInnerCollection.endIndex

    while prevInner == prevInnerCollection.startIndex {
      prevOuter._predecessorInPlace()
      prevInnerCollection = _base[prevOuter]
      prevInner = prevInnerCollection.endIndex
    }

    return ${Index}(
      _base, prevOuter, prevInner.predecessor(), prevInnerCollection)
  }
% end

  /// Construct the `startIndex` for a flattened view of `base`.
  internal init(_startIndexOfFlattened base: BaseElements) {
    for outer in base.indices {
      let innerCollection = base[outer]
      if !innerCollection.isEmpty {
        self._base = base
        self._outer = outer
        self._innerCollection = innerCollection
        self._inner = innerCollection.startIndex
        return
      }
    }
    self = ${Index}(_endIndexOfFlattened: base)
  }

  /// Construct the `endIndex` for a flattened view of `base`.
  internal init(_endIndexOfFlattened _base: BaseElements) {
    self._base = _base
    self._outer = _base.endIndex
    self._inner = nil
    self._innerCollection = nil
  }

  internal init(
    _ _base: BaseElements,
    _ outer: BaseElements.Index,
    _ inner: BaseElements.Iterator.Element.Index?,
    _ innerCollection: BaseElements.Iterator.Element?) {
    self._base = _base
    self._outer = outer
    self._inner = inner
    self._innerCollection = innerCollection
  }
  
  internal let _base: BaseElements
  internal let _outer: BaseElements.Index
  internal let _inner: BaseElements.Iterator.Element.Index?
  internal let _innerCollection: BaseElements.Iterator.Element?
}

@warn_unused_result
public func == <BaseElements> (
  lhs: ${Index}<BaseElements>, 
  rhs: ${Index}<BaseElements>
) -> Bool {
  return lhs._outer == rhs._outer && lhs._inner == rhs._inner
}

/// A flattened view of a base collection-of-collections.
///
/// The elements of this view are a concatenation of the elements of
/// each collection in the base.
///
/// The `flatten` property is always lazy, but does not implicitly
/// confer laziness on algorithms applied to its result.  In other
/// words, for ordinary collections `c`:
///
/// * `c.flatten()` does not create new storage
/// * `c.flatten().map(f)` maps eagerly and returns a new array
/// * `c.lazy.flatten().map(f)` maps lazily and returns a `LazyMapCollection`
///
/// - Note: The performance of accessing `startIndex`, `first`, any methods
///   that depend on `startIndex`, or of advancing a `${Collection}Index`
///   depends on how many empty subcollections are found in the base
///   collection, and may not offer the usual performance given by
///   `CollectionType` or `${traversal}IndexType`. Be aware, therefore, that
///   general operations on `${Collection}` instances may not have the
///   documented complexity.
///
/// - See also: `FlattenSequence`
public struct ${Collection}<
  Base: Collection where ${constraints % {'Base': 'Base.'}}
> : Collection {
  /// A type that represents a valid position in the collection.
  ///
  /// Valid indices consist of the position of every element and a
  /// "past the end" position that's not valid for use as a subscript.
  public typealias Index = ${Index}<Base>
  
  /// Creates a flattened view of `base`.
  public init(_ base: Base) {
    self._base = base
  }

<<<<<<< HEAD
  /// Return an *iterator* over the elements of this *sequence*.
=======
  /// Returns a generator over the elements of this sequence.
>>>>>>> b480ab1f
  ///
  /// - Complexity: O(1).
  public func iterator() -> FlattenIterator<Base.Iterator> {
    return FlattenIterator(_base.iterator())
  }

  /// The position of the first element in a non-empty collection.
  ///
  /// In an empty collection, `startIndex == endIndex`.
  public var startIndex: Index {
    return ${Index}(_startIndexOfFlattened: _base)
  }

  /// The collection's "past the end" position.
  ///
  /// `endIndex` is not a valid argument to `subscript`, and is always
  /// reachable from `startIndex` by zero or more applications of
  /// `successor()`.
  public var endIndex: Index {
    return ${Index}(_endIndexOfFlattened: _base)
  }

  /// Access the element at `position`.
  ///
  /// - Requires: `position` is a valid position in `self` and
  ///   `position != endIndex`.
  public subscript(
    position: Index
  ) -> Base.Iterator.Element.Iterator.Element {
    return position._innerCollection![position._inner!]
  }

  // To return any estimate of the number of elements, we have to start
  // evaluating the collections.  That is a bad default for `flatMap()`, so
  // just return zero.
  public var underestimatedCount: Int { return 0 }

  public func _copyToNativeArrayBuffer()
    -> _ContiguousArrayBuffer<Base.Iterator.Element.Iterator.Element> {

    // The default implementation of `_copyToNativeArrayBuffer` queries the
    // `count` property, which materializes every inner collection.  This is a
    // bad default for `flatMap()`.  So we treat `self` as a sequence and only
    // rely on underestimated count.
    return _copySequenceToNativeArrayBuffer(self)
  }

  internal var _base: Base
}

extension Collection where ${constraints % {'Base': ''}} {
  /// A concatenation of the elements of `self`.
  @warn_unused_result
  public func flatten() -> ${Collection}<Self> {
    return ${Collection}(self)
  }
}

extension LazyCollectionProtocol
  where ${constraints % {'Base': ''}}, 
  ${constraints % {'Base': 'Elements.'}},
  Iterator.Element == Elements.Iterator.Element {
  /// A concatenation of the elements of `self`.
  @warn_unused_result
  public func flatten() -> LazyCollection<${Collection}<Elements>> {
    return ${Collection}(elements).lazy
  }
}

% end

@available(*, unavailable, renamed="FlattenIterator")
public struct FlattenGenerator<
  Base : IteratorProtocol where Base.Element : Sequence
> {}

extension FlattenSequence {
  @available(*, unavailable, renamed="iterator")
  public func generate() -> FlattenIterator<Base.Iterator> {
    fatalError("unavailable function can't be called")
  }
}

% for traversal in ('Forward', 'Bidirectional'):
%   t = '' if traversal == 'Forward' else traversal
%   Collection = 'Flatten%sCollection' % t
extension ${Collection} {
  @available(*, unavailable, message="Please use underestimatedCount property instead.")
  public func underestimateCount() -> Int {
    fatalError("unavailable function can't be called")
  }
}
%end<|MERGE_RESOLUTION|>--- conflicted
+++ resolved
@@ -80,11 +80,7 @@
     self._base = base
   }
 
-<<<<<<< HEAD
-  /// Return an *iterator* over the elements of this *sequence*.
-=======
-  /// Returns a generator over the elements of this sequence.
->>>>>>> b480ab1f
+  /// Returns an iterator over the elements of this sequence.
   ///
   /// - Complexity: O(1).
   public func iterator() -> FlattenIterator<Base.Iterator> {
@@ -257,11 +253,7 @@
     self._base = base
   }
 
-<<<<<<< HEAD
-  /// Return an *iterator* over the elements of this *sequence*.
-=======
-  /// Returns a generator over the elements of this sequence.
->>>>>>> b480ab1f
+  /// Returns an iterator over the elements of this sequence.
   ///
   /// - Complexity: O(1).
   public func iterator() -> FlattenIterator<Base.Iterator> {
