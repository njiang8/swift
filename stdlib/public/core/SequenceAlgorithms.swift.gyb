//===--- SequenceAlgorithms.swift.gyb -------------------------*- swift -*-===//
//
// This source file is part of the Swift.org open source project
//
// Copyright (c) 2014 - 2016 Apple Inc. and the Swift project authors
// Licensed under Apache License v2.0 with Runtime Library Exception
//
// See http://swift.org/LICENSE.txt for license information
// See http://swift.org/CONTRIBUTORS.txt for the list of Swift project authors
//
//===----------------------------------------------------------------------===//

%{

# We know we will eventually get a Sequence.Element type.  Define
# a shorthand that we can use today.
GElement = "Iterator.Element"

}%

//===----------------------------------------------------------------------===//
// enumerated()
//===----------------------------------------------------------------------===//

extension Sequence {
  /// Returns a lazy `Sequence` containing pairs (*n*, *x*), where
  /// *n*s are consecutive `Int`s starting at zero, and *x*s are
  /// the elements of `self`:
  ///
  ///     > for (n, c) in "Swift".characters.enumerated() {
  ///         print("\(n): '\(c)'")
  ///       }
  ///     0: 'S'
  ///     1: 'w'
  ///     2: 'i'
  ///     3: 'f'
  ///     4: 't'
  public func enumerated() -> EnumeratedSequence<Self> {
    return EnumeratedSequence(_base: self)
  }
}

//===----------------------------------------------------------------------===//
// min(), max()
//===----------------------------------------------------------------------===//

% # Generate two versions: with explicit predicates and with
% # a Comparable requirement.
% for preds in [ True, False ]:

%{
if preds:
  orderingRequirement = """
  /// - Precondition: `isOrderedBefore` is a
  ///   [strict weak ordering](http://en.wikipedia.org/wiki/Strict_weak_order#Strict_weak_orderings)
  ///   over `self`."""
  rethrows_ = "rethrows "
else:
  orderingRequirement = ""
  rethrows_ = ""
}%

extension Sequence ${"" if preds else "where Iterator.Element : Comparable"} {

  /// Returns the minimum element in `self` or `nil` if the sequence is empty.
  ///
  /// - Complexity: O(`elements.count`).
  ///
  /// ${orderingRequirement}
  @warn_unused_result
  public func min(
%   if preds:
    @noescape isOrderedBefore isOrderedBefore:
      (${GElement}, ${GElement}) throws -> Bool
%   end
  ) ${rethrows_}-> ${GElement}? {
    var it = makeIterator()
    guard var result = it.next() else { return nil }
    for e in IteratorSequence(it) {
%   if preds:
      if try isOrderedBefore(e, result) { result = e }
%   else:
      if e < result { result = e }
%   end
    }
    return result
  }

  /// Returns the maximum element in `self` or `nil` if the sequence is empty.
  ///
  /// - Complexity: O(`elements.count`).
  ///   ${orderingRequirement}
  @warn_unused_result
  public func max(
%   if preds:
    @noescape isOrderedBefore isOrderedBefore:
      (${GElement}, ${GElement}) throws -> Bool
%   end
  ) ${rethrows_}-> ${GElement}? {
    var it = makeIterator()
    guard var result = it.next() else { return nil }
    for e in IteratorSequence(it) {
%   if preds:
      if try isOrderedBefore(result, e) { result = e }
%   else:
      if e > result { result = e }
%   end
    }
    return result
  }
}

% end

//===----------------------------------------------------------------------===//
// starts(with:)
//===----------------------------------------------------------------------===//

% # Generate two versions: with explicit predicates and with
% # an Equatable requirement.
% for preds in [ True, False ]:

extension Sequence ${"" if preds else "where Iterator.Element : Equatable"} {

%{
if preds:
  comment = """
  /// Returns `true` iff `self` begins with elements equivalent to those of
  /// `other`, using `isEquivalent` as the equivalence test.  Returns `true` if
  /// `other` is empty.
  ///
  /// - Precondition: `isEquivalent` is an
  ///   [equivalence relation](http://en.wikipedia.org/wiki/Equivalence_relation)."""

  rethrows_ = "rethrows "
else:
  comment = """
  /// Returns `true` iff the initial elements of `self` are equal to `prefix`.
  /// Returns `true` if `other` is empty."""
  rethrows_ = ""
}%
  ${comment}
  @warn_unused_result
  public func starts<
    PossiblePrefix : Sequence where PossiblePrefix.${GElement} == ${GElement}
  >(
    with possiblePrefix: PossiblePrefix${"," if preds else ""}
%   if preds:
    @noescape isEquivalent: (${GElement}, ${GElement}) throws -> Bool
%   end
  ) ${rethrows_}-> Bool {
    var possiblePrefixIterator = possiblePrefix.makeIterator()
    for e0 in self {
      if let e1 = possiblePrefixIterator.next() {
        if ${"try !isEquivalent(e0, e1)" if preds else "e0 != e1"} {
          return false
        }
      }
      else {
        return true
      }
    }
    return possiblePrefixIterator.next() == nil
  }
}

% end

//===----------------------------------------------------------------------===//
// elementsEqual()
//===----------------------------------------------------------------------===//

% # Generate two versions: with explicit predicates and with
% # an Equatable requirement.
% for preds in [ True, False ]:

extension Sequence ${"" if preds else "where Iterator.Element : Equatable"} {

%{
if preds:
  comment = """
  /// Returns `true` iff `self` and `other` contain equivalent elements, using
  /// `isEquivalent` as the equivalence test.
  ///
  /// - Precondition: `isEquivalent` is an
  ///   [equivalence relation](http://en.wikipedia.org/wiki/Equivalence_relation)."""
  rethrows_ = "rethrows "
else:
  comment = """
  /// Returns `true` iff `self` and `other` contain the same elements in the
  /// same order."""
  rethrows_ = ""
}%

  ${comment}
  @warn_unused_result
  public func elementsEqual<
    OtherSequence : Sequence where OtherSequence.${GElement} == ${GElement}
  >(
    other: OtherSequence${"," if preds else ""}
%   if preds:
    @noescape isEquivalent: (${GElement}, ${GElement}) throws -> Bool
%   end
  ) ${rethrows_}-> Bool {
    var iter1 = self.makeIterator()
    var iter2 = other.makeIterator()
    while true {
      switch (iter1.next(), iter2.next()) {
      case let (e1?, e2?):
        if ${'try !isEquivalent(e1, e2)' if preds else 'e1 != e2'} {
          return false
        }
      case (_?, nil),
           (nil, _?):
        return false
      case (nil, nil):
        return true
      }
    }
  }
}

% end

//===----------------------------------------------------------------------===//
// lexicographicallyPrecedes()
//===----------------------------------------------------------------------===//

% # Generate two versions: with explicit predicates and with
% # Comparable requirement.
% for preds in [ True, False ]:

extension Sequence ${"" if preds else "where Iterator.Element : Comparable"} {

%{
if preds:
  comment = """
  /// Returns `true` iff `self` precedes `other` in a lexicographical 
  /// ("dictionary") ordering, using `isOrderedBefore` as the comparison 
  /// between elements.
  ///
  /// - Note: This method implements the mathematical notion of lexicographical
  ///   ordering, which has no connection to Unicode.  If you are sorting strings
  ///   to present to the end-user, you should use `String` APIs that perform
  /// localized comparison.
  ///
  /// - Precondition: `isOrderedBefore` is a
  ///   [strict weak ordering](http://en.wikipedia.org/wiki/Strict_weak_order#Strict_weak_orderings)
  ///   over the elements of `self` and `other`."""
  rethrows_ = "rethrows "
else:
  comment = """
  /// Returns `true` iff `self` precedes `other` in a lexicographical
  /// ("dictionary") ordering, using "<" as the comparison between elements.
  ///
  /// - Note: This method implements the mathematical notion of lexicographical
  ///   ordering, which has no connection to Unicode.  If you are sorting strings
  ///   to present to the end-user, you should use `String` APIs that perform
  /// localized comparison."""
  rethrows_ = ""
}%

  ${comment}
  @warn_unused_result
  public func lexicographicallyPrecedes<
    OtherSequence : Sequence where OtherSequence.${GElement} == ${GElement}
  >(
    other: OtherSequence${"," if preds else ""}
%   if preds:
    @noescape isOrderedBefore: (${GElement}, ${GElement}) throws -> Bool
%   end
  ) ${rethrows_}-> Bool {
    var iter1 = self.makeIterator()
    var iter2 = other.makeIterator()
    while true {
      if let e1 = iter1.next() {
        if let e2 = iter2.next() {
          if ${"try isOrderedBefore(e1, e2)" if preds else "e1 < e2"} {
            return true
          }
          if ${"try isOrderedBefore(e2, e1)" if preds else "e2 < e1"} {
            return false
          }
          continue // Equivalent
        }
        return false
      }

      return iter2.next() != nil
    }
  }
}

% end

//===----------------------------------------------------------------------===//
// contains()
//===----------------------------------------------------------------------===//

extension Sequence where Iterator.Element : Equatable {
  /// Returns `true` iff `element` is in `self`.
  @warn_unused_result
  public func contains(element: ${GElement}) -> Bool {
    if let result = _customContainsEquatableElement(element) {
      return result
    }

    for e in self {
      if e == element {
        return true
      }
    }
    return false
  }
}

extension Sequence {
  /// Returns `true` iff an element in `self` satisfies `predicate`.
  @warn_unused_result
  public func contains(
    @noescape predicate: (${GElement}) throws -> Bool
  ) rethrows -> Bool {
    for e in self {
      if try predicate(e) {
        return true
      }
    }
    return false
  }
}

//===----------------------------------------------------------------------===//
// reduce()
//===----------------------------------------------------------------------===//

extension Sequence {
  /// Returns the result of repeatedly calling `combine` with an
  /// accumulated value initialized to `initial` and each element of
  /// `self`, in turn, i.e. return
  /// `combine(combine(...combine(combine(initial, self[0]),
  /// self[1]),...self[count-2]), self[count-1])`.
  @warn_unused_result
  public func reduce<T>(
    initial: T, @noescape combine: (T, ${GElement}) throws -> T
  ) rethrows -> T {
    var result = initial
    for element in self {
      result = try combine(result, element)
    }
    return result
  }
}

//===----------------------------------------------------------------------===//
// reversed()
//===----------------------------------------------------------------------===//

extension Sequence {
  /// Returns an `Array` containing the elements of `self` in reverse
  /// order.
  ///
  /// Complexity: O(N), where N is the length of `self`.
  @warn_unused_result
  public func reversed() -> [${GElement}] {
    // FIXME(performance): optimize to 1 pass?  But Array(self) can be
    // optimized to a memcpy() sometimes.  Those cases are usually collections,
    // though.
    var result = Array(self)
    let count = result.count
    for i in 0..<count/2 {
      swap(&result[i], &result[count - i - 1])
    }
    return result
  }
}

//===----------------------------------------------------------------------===//
// flatMap()
//===----------------------------------------------------------------------===//

extension Sequence {
  /// Returns an `Array` containing the concatenated results of mapping
  /// `transform` over `self`.
  ///
  ///     s.flatMap(transform)
  ///
  /// is equivalent to
  ///
  ///     Array(s.map(transform).flatten())
  ///
  /// - Complexity: O(*M* + *N*), where *M* is the length of `self`
  ///   and *N* is the length of the result.
  @warn_unused_result
  public func flatMap<S : Sequence>(
    @noescape transform: (${GElement}) throws -> S
  ) rethrows -> [S.${GElement}] {
    var result: [S.${GElement}] = []
    for element in self {
      result.append(contentsOf: try transform(element))
    }
    return result
  }
}

extension Sequence {
  /// Returns an `Array` containing the non-nil results of mapping
  /// `transform` over `self`.
  ///
  /// - Complexity: O(*M* + *N*), where *M* is the length of `self`
  ///   and *N* is the length of the result.
  @warn_unused_result
  public func flatMap<T>(
    @noescape transform: (${GElement}) throws -> T?
  ) rethrows -> [T] {
    var result: [T] = []
    for element in self {
      if let newElement = try transform(element) {
        result.append(newElement)
      }
    }
    return result
  }
<<<<<<< HEAD
}

extension Sequence {
  @available(*, unavailable, renamed="enumerated")
  public func enumerate() -> EnumeratedSequence<Self> {
    fatalError("unavailable function can't be called")
  }

  @available(*, unavailable, renamed="min")
  public func minElement(
    @noescape isOrderedBefore: (Iterator.Element, Iterator.Element) throws -> Bool
  ) rethrows -> Iterator.Element? {
    fatalError("unavailable function can't be called")
  }

  @available(*, unavailable, renamed="max")
  public func maxElement(
    @noescape isOrderedBefore: (Iterator.Element, Iterator.Element) throws -> Bool
  ) rethrows -> Iterator.Element? {
    fatalError("unavailable function can't be called")
  }

  @available(*, unavailable, renamed="reversed")
  public func reverse() -> [Iterator.Element] {
    fatalError("unavailable function can't be called")
  }

  @available(*, unavailable, renamed="starts")
  public func startsWith<
    PossiblePrefix : Sequence where PossiblePrefix.Iterator.Element == Iterator.Element
  >(
    with possiblePrefix: PossiblePrefix,
    @noescape isEquivalent: (Iterator.Element, Iterator.Element) throws -> Bool
  ) rethrows-> Bool {
    fatalError("unavailable function can't be called")
  }

  @available(*, unavailable, renamed="lexicographicallyPrecedes")
  public func lexicographicalCompare<
    OtherSequence : Sequence where OtherSequence.${GElement} == ${GElement}
  >(
    other: OtherSequence,
    @noescape isOrderedBefore: (${GElement}, ${GElement}) throws -> Bool
  ) rethrows -> Bool {
    fatalError("unavailable function can't be called")
  }
}

extension Sequence where Iterator.Element : Comparable {
  @available(*, unavailable, renamed="min")
  public func minElement() -> Iterator.Element? {
    fatalError("unavailable function can't be called")
  }

  @available(*, unavailable, renamed="max")
  public func maxElement() -> Iterator.Element? {
    fatalError("unavailable function can't be called")
  }

  @available(*, unavailable, renamed="starts")
  public func startsWith<
    PossiblePrefix : Sequence where PossiblePrefix.${GElement} == ${GElement}
  >(
    with possiblePrefix: PossiblePrefix
  ) -> Bool {
    fatalError("unavailable function can't be called")
  }

  @available(*, unavailable, renamed="lexicographicallyPrecedes")
  public func lexicographicalCompare<
    OtherSequence : Sequence where OtherSequence.${GElement} == ${GElement}
  >(
    other: OtherSequence
  ) -> Bool {
    fatalError("unavailable function can't be called")
  }
}
=======
}
>>>>>>> 3d424b5e
<|MERGE_RESOLUTION|>--- conflicted
+++ resolved
@@ -420,7 +420,6 @@
     }
     return result
   }
-<<<<<<< HEAD
 }
 
 extension Sequence {
@@ -497,7 +496,4 @@
   ) -> Bool {
     fatalError("unavailable function can't be called")
   }
-}
-=======
-}
->>>>>>> 3d424b5e
+}