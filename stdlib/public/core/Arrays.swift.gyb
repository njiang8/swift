--- conflicted
+++ resolved
@@ -774,13 +774,8 @@
 extension ${Self} : CustomReflectable {
   /// Returns a mirror that reflects `self`.
   @warn_unused_result
-<<<<<<< HEAD
-  public func _getMirror() -> _Mirror {
-    return _ArrayProtocolMirror(self)
-=======
-  public func customMirror() -> Mirror {
+  public var customMirror: Mirror {
     return Mirror(self, unlabeledChildren: self, displayStyle: .Collection)
->>>>>>> 87681ef0
   }
 }
 
@@ -1272,15 +1267,10 @@
     return true
   }
 
-<<<<<<< HEAD
+%if Self == 'ArraySlice':
+
   var streamLHS = lhs.iterator()
   var streamRHS = rhs.iterator()
-=======
-%if Self == 'ArraySlice':
-
-  var streamLHS = lhs.generate()
-  var streamRHS = rhs.generate()
->>>>>>> 87681ef0
 
   var nextLHS = streamLHS.next()
   while nextLHS != nil {
