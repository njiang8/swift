--- conflicted
+++ resolved
@@ -2350,7 +2350,6 @@
     return;
   }
 
-<<<<<<< HEAD
   // SWIFT_ENABLE_TENSORFLOW
   case DAK_Differentiable: {
     auto abbrCode = DeclTypeAbbrCodes[DifferentiableDeclAttrLayout::Code];
@@ -2403,7 +2402,7 @@
     // TODO: Serialize trailing where clause.
     // Type-checking where clause should be done first (mimicking the
     // @_specialize attribute).
-=======
+
   case DAK_DynamicReplacement: {
     auto abbrCode = DeclTypeAbbrCodes[DynamicReplacementDeclAttrLayout::Code];
     auto theAttr = cast<DynamicReplacementAttr>(DA);
@@ -2416,7 +2415,6 @@
     DynamicReplacementDeclAttrLayout::emitRecord(
         Out, ScratchRecord, abbrCode, false, /*implicit flag*/
         addDeclRef(theAttr->getReplacedFunction()), pieces.size(), pieces);
->>>>>>> a820992c
     return;
   }
   }
