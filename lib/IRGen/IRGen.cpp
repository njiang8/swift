//===--- IRGen.cpp - Swift LLVM IR Generation -----------------------------===//
//
// This source file is part of the Swift.org open source project
//
// Copyright (c) 2014 - 2017 Apple Inc. and the Swift project authors
// Licensed under Apache License v2.0 with Runtime Library Exception
//
// See https://swift.org/LICENSE.txt for license information
// See https://swift.org/CONTRIBUTORS.txt for the list of Swift project authors
//
//===----------------------------------------------------------------------===//
//
//  This file implements the entrypoints into IR generation.
//
//===----------------------------------------------------------------------===//

#define DEBUG_TYPE "irgen"
#include "IRGenModule.h"
#include "swift/AST/DiagnosticsIRGen.h"
#include "swift/AST/IRGenOptions.h"
#include "swift/AST/LinkLibrary.h"
#include "swift/Basic/Defer.h"
#include "swift/Basic/Dwarf.h"
#include "swift/Basic/Platform.h"
#include "swift/Basic/Statistic.h"
#include "swift/Basic/Timer.h"
#include "swift/Basic/Version.h"
#include "swift/ClangImporter/ClangImporter.h"
#include "swift/IRGen/IRGenPublic.h"
#include "swift/IRGen/IRGenSILPasses.h"
#include "swift/LLVMPasses/Passes.h"
#include "swift/LLVMPasses/PassesFwd.h"
#include "swift/SIL/SILModule.h"
#include "swift/SILOptimizer/PassManager/PassManager.h"
#include "swift/SILOptimizer/PassManager/PassPipeline.h"
#include "swift/SILOptimizer/PassManager/Passes.h"
#include "swift/Subsystems.h"
#include "clang/Basic/TargetInfo.h"
#include "llvm/ADT/StringSet.h"
#include "llvm/Analysis/AliasAnalysis.h"
#include "llvm/Bitcode/BitcodeWriter.h"
#include "llvm/Bitcode/BitcodeWriterPass.h"
#include "llvm/CodeGen/BasicTTIImpl.h"
#include "llvm/CodeGen/TargetSubtargetInfo.h"
#include "llvm/IR/Constants.h"
#include "llvm/IR/DataLayout.h"
#include "llvm/IR/IRPrintingPasses.h"
#include "llvm/IR/LLVMContext.h"
#include "llvm/IR/LegacyPassManager.h"
#include "llvm/IR/Module.h"
#include "llvm/IR/ValueSymbolTable.h"
#include "llvm/IR/Verifier.h"
#include "llvm/Linker/Linker.h"
#include "llvm/MC/SubtargetFeature.h"
#include "llvm/Object/ObjectFile.h"
#include "llvm/Support/CommandLine.h"
#include "llvm/Support/Debug.h"
#include "llvm/Support/ErrorHandling.h"
#include "llvm/Support/FileSystem.h"
#include "llvm/Support/FormattedStream.h"
#include "llvm/Support/MD5.h"
#include "llvm/Support/Mutex.h"
#include "llvm/Support/Path.h"
#include "llvm/Support/TargetRegistry.h"
#include "llvm/Target/TargetMachine.h"
#include "llvm/Transforms/Coroutines.h"
#include "llvm/Transforms/IPO.h"
#include "llvm/Transforms/IPO/AlwaysInliner.h"
#include "llvm/Transforms/IPO/PassManagerBuilder.h"
#include "llvm/Transforms/Instrumentation.h"
#include "llvm/Transforms/ObjCARC.h"

#include <thread>

using namespace swift;
using namespace irgen;
using namespace llvm;

static cl::opt<bool> DisableObjCARCContract(
    "disable-objc-arc-contract", cl::Hidden,
    cl::desc("Disable running objc arc contract for testing purposes"));

namespace {
// We need this to access IRGenOptions from extension functions
class PassManagerBuilderWrapper : public PassManagerBuilder {
public:
  const IRGenOptions &IRGOpts;
  PassManagerBuilderWrapper(const IRGenOptions &IRGOpts)
      : PassManagerBuilder(), IRGOpts(IRGOpts) {}
};
} // end anonymous namespace

static void addSwiftARCOptPass(const PassManagerBuilder &Builder,
                               PassManagerBase &PM) {
  if (Builder.OptLevel > 0)
    PM.add(createSwiftARCOptPass());
}

static void addSwiftContractPass(const PassManagerBuilder &Builder,
                               PassManagerBase &PM) {
  if (Builder.OptLevel > 0)
    PM.add(createSwiftARCContractPass());
}

static void addSwiftMergeFunctionsPass(const PassManagerBuilder &Builder,
                                       PassManagerBase &PM) {
  if (Builder.OptLevel > 0)
    PM.add(createSwiftMergeFunctionsPass());
}

static void addAddressSanitizerPasses(const PassManagerBuilder &Builder,
                                      legacy::PassManagerBase &PM) {
  PM.add(createAddressSanitizerFunctionPass());
  PM.add(createAddressSanitizerModulePass());
}

static void addThreadSanitizerPass(const PassManagerBuilder &Builder,
                                   legacy::PassManagerBase &PM) {
  PM.add(createThreadSanitizerPass());
}

static void addSanitizerCoveragePass(const PassManagerBuilder &Builder,
                                     legacy::PassManagerBase &PM) {
  const PassManagerBuilderWrapper &BuilderWrapper =
      static_cast<const PassManagerBuilderWrapper &>(Builder);
  PM.add(createSanitizerCoverageModulePass(
      BuilderWrapper.IRGOpts.SanitizeCoverage));
}

std::tuple<llvm::TargetOptions, std::string, std::vector<std::string>,
           std::string>
swift::getIRTargetOptions(IRGenOptions &Opts, ASTContext &Ctx) {
  // Things that maybe we should collect from the command line:
  //   - relocation model
  //   - code model
  // FIXME: We should do this entirely through Clang, for consistency.
  TargetOptions TargetOpts;

  // Explicitly request debugger tuning for LLDB which is the default
  // on Darwin platforms but not on others.
  TargetOpts.DebuggerTuning = llvm::DebuggerKind::LLDB;

  auto *Clang = static_cast<ClangImporter *>(Ctx.getClangModuleLoader());
  clang::TargetOptions &ClangOpts = Clang->getTargetInfo().getTargetOpts();
  return std::make_tuple(TargetOpts, ClangOpts.CPU, ClangOpts.Features, ClangOpts.Triple);
}

void setModuleFlags(IRGenModule &IGM) {

  auto *Module = IGM.getModule();

  // These module flags don't affect code generation; they just let us
  // error during LTO if the user tries to combine files across ABIs.
  Module->addModuleFlag(llvm::Module::Error, "Swift Version",
                        IRGenModule::swiftVersion);
}

void swift::performLLVMOptimizations(IRGenOptions &Opts, llvm::Module *Module,
                                     llvm::TargetMachine *TargetMachine) {
  // Set up a pipeline.
  PassManagerBuilderWrapper PMBuilder(Opts);

  if (Opts.shouldOptimize() && !Opts.DisableLLVMOptzns) {
    PMBuilder.OptLevel = 2; // -Os
    PMBuilder.SizeLevel = 1; // -Os
    PMBuilder.Inliner = llvm::createFunctionInliningPass(200);
    PMBuilder.SLPVectorize = true;
    PMBuilder.LoopVectorize = true;
    PMBuilder.MergeFunctions = true;
  } else {
    PMBuilder.OptLevel = 0;
    if (!Opts.DisableLLVMOptzns)
      PMBuilder.Inliner =
        llvm::createAlwaysInlinerLegacyPass(/*insertlifetime*/false);
  }

  // If the optimizer is enabled, we run the ARCOpt pass in the scalar optimizer
  // and the Contract pass as late as possible.
  if (!Opts.DisableLLVMARCOpts) {
    PMBuilder.addExtension(PassManagerBuilder::EP_ScalarOptimizerLate,
                           addSwiftARCOptPass);
    PMBuilder.addExtension(PassManagerBuilder::EP_OptimizerLast,
                           addSwiftContractPass);
  }

  if (Opts.Sanitizers & SanitizerKind::Address) {
    PMBuilder.addExtension(PassManagerBuilder::EP_OptimizerLast,
                           addAddressSanitizerPasses);
    PMBuilder.addExtension(PassManagerBuilder::EP_EnabledOnOptLevel0,
                           addAddressSanitizerPasses);
  }
  
  if (Opts.Sanitizers & SanitizerKind::Thread) {
    PMBuilder.addExtension(PassManagerBuilder::EP_OptimizerLast,
                           addThreadSanitizerPass);
    PMBuilder.addExtension(PassManagerBuilder::EP_EnabledOnOptLevel0,
                           addThreadSanitizerPass);
  }

  if (Opts.SanitizeCoverage.CoverageType !=
      llvm::SanitizerCoverageOptions::SCK_None) {

    PMBuilder.addExtension(PassManagerBuilder::EP_OptimizerLast,
                           addSanitizerCoveragePass);
    PMBuilder.addExtension(PassManagerBuilder::EP_EnabledOnOptLevel0,
                           addSanitizerCoveragePass);
  }

  if (!Opts.DisableLLVMOptzns)
    addCoroutinePassesToExtensionPoints(PMBuilder);

  PMBuilder.addExtension(PassManagerBuilder::EP_OptimizerLast,
                         addSwiftMergeFunctionsPass);

  // Configure the function passes.
  legacy::FunctionPassManager FunctionPasses(Module);
  FunctionPasses.add(createTargetTransformInfoWrapperPass(
      TargetMachine->getTargetIRAnalysis()));
  if (Opts.Verify)
    FunctionPasses.add(createVerifierPass());
  PMBuilder.populateFunctionPassManager(FunctionPasses);

  // The PMBuilder only knows about LLVM AA passes.  We should explicitly add
  // the swift AA pass after the other ones.
  if (!Opts.DisableLLVMARCOpts) {
    FunctionPasses.add(createSwiftAAWrapperPass());
    FunctionPasses.add(createExternalAAWrapperPass([](Pass &P, Function &,
                                                      AAResults &AAR) {
      if (auto *WrapperPass = P.getAnalysisIfAvailable<SwiftAAWrapperPass>())
        AAR.addAAResult(WrapperPass->getResult());
    }));
  }

  // Run the function passes.
  FunctionPasses.doInitialization();
  for (auto I = Module->begin(), E = Module->end(); I != E; ++I)
    if (!I->isDeclaration())
      FunctionPasses.run(*I);
  FunctionPasses.doFinalization();

  // Configure the module passes.
  legacy::PassManager ModulePasses;
  ModulePasses.add(createTargetTransformInfoWrapperPass(
      TargetMachine->getTargetIRAnalysis()));

  // If we're generating a profile, add the lowering pass now.
  if (Opts.GenerateProfile)
    ModulePasses.add(createInstrProfilingLegacyPass());

  PMBuilder.populateModulePassManager(ModulePasses);

  // The PMBuilder only knows about LLVM AA passes.  We should explicitly add
  // the swift AA pass after the other ones.
  if (!Opts.DisableLLVMARCOpts) {
    ModulePasses.add(createSwiftAAWrapperPass());
    ModulePasses.add(createExternalAAWrapperPass([](Pass &P, Function &,
                                                    AAResults &AAR) {
      if (auto *WrapperPass = P.getAnalysisIfAvailable<SwiftAAWrapperPass>())
        AAR.addAAResult(WrapperPass->getResult());
    }));
  }

  if (Opts.Verify)
    ModulePasses.add(createVerifierPass());

  if (Opts.PrintInlineTree)
    ModulePasses.add(createInlineTreePrinterPass());

  // Do it.
  ModulePasses.run(*Module);
}

namespace {
/// An output stream which calculates the MD5 hash of the streamed data.
class MD5Stream : public llvm::raw_ostream {
private:

  uint64_t Pos = 0;
  llvm::MD5 Hash;

  void write_impl(const char *Ptr, size_t Size) override {
    Hash.update(ArrayRef<uint8_t>(reinterpret_cast<const uint8_t *>(Ptr), Size));
    Pos += Size;
  }

  uint64_t current_pos() const override { return Pos; }

public:

  void final(MD5::MD5Result &Result) {
    flush();
    Hash.final(Result);
  }
};
} // end anonymous namespace

/// Computes the MD5 hash of the llvm \p Module including the compiler version
/// and options which influence the compilation.
static void getHashOfModule(MD5::MD5Result &Result, IRGenOptions &Opts,
                            llvm::Module *Module,
                            llvm::TargetMachine *TargetMachine,
                            version::Version const& effectiveLanguageVersion) {
  // Calculate the hash of the whole llvm module.
  MD5Stream HashStream;
  llvm::WriteBitcodeToFile(Module, HashStream);

  // Update the hash with the compiler version. We want to recompile if the
  // llvm pipeline of the compiler changed.
  HashStream << version::getSwiftFullVersion(effectiveLanguageVersion);

  // Add all options which influence the llvm compilation but are not yet
  // reflected in the llvm module itself.
  HashStream << Opts.getLLVMCodeGenOptionsHash();

  HashStream.final(Result);
}

/// Returns false if the hash of the current module \p HashData matches the
/// hash which is stored in an existing output object file.
static bool needsRecompile(StringRef OutputFilename, ArrayRef<uint8_t> HashData,
                           llvm::GlobalVariable *HashGlobal,
                           llvm::sys::Mutex *DiagMutex) {
  if (OutputFilename.empty())
    return true;

  auto BinaryOwner = object::createBinary(OutputFilename);
  if (!BinaryOwner) {
    consumeError(BinaryOwner.takeError());
    return true;
  }
  auto *ObjectFile = dyn_cast<object::ObjectFile>(BinaryOwner->getBinary());
  if (!ObjectFile)
    return true;

  StringRef HashSectionName = HashGlobal->getSection();
  // Strip the segment name. For mach-o the GlobalVariable's section name format
  // is <segment>,<section>.
  size_t Comma = HashSectionName.find_last_of(',');
  if (Comma != StringRef::npos)
    HashSectionName = HashSectionName.substr(Comma + 1);

  // Search for the section which holds the hash.
  for (auto &Section : ObjectFile->sections()) {
    StringRef SectionName;
    Section.getName(SectionName);
    if (SectionName == HashSectionName) {
      StringRef SectionData;
      Section.getContents(SectionData);
      ArrayRef<uint8_t> PrevHashData(
          reinterpret_cast<const uint8_t *>(SectionData.data()),
          SectionData.size());
      DEBUG(if (PrevHashData.size() == sizeof(MD5::MD5Result)) {
        if (DiagMutex) DiagMutex->lock();
        SmallString<32> HashStr;
        MD5::stringifyResult(
            *reinterpret_cast<MD5::MD5Result *>(
                const_cast<unsigned char *>(PrevHashData.data())),
            HashStr);
        llvm::dbgs() << OutputFilename << ": prev MD5=" << HashStr <<
          (HashData == PrevHashData ? " skipping\n" : " recompiling\n");
        if (DiagMutex) DiagMutex->unlock();
      });
      if (HashData == PrevHashData)
        return false;

      return true;
    }
  }
  return true;
}

static void countStatsPostIRGen(UnifiedStatsReporter &Stats,
                                const llvm::Module& Module) {
  auto &C = Stats.getFrontendCounters();
  // FIXME: calculate these in constant time if possible.
  C.NumIRGlobals += Module.getGlobalList().size();
  C.NumIRFunctions += Module.getFunctionList().size();
  C.NumIRAliases += Module.getAliasList().size();
  C.NumIRIFuncs += Module.getIFuncList().size();
  C.NumIRNamedMetaData += Module.getNamedMDList().size();
  C.NumIRValueSymbols += Module.getValueSymbolTable().size();
  C.NumIRComdatSymbols += Module.getComdatSymbolTable().size();
  for (auto const &Func : Module) {
    for (auto const &BB : Func) {
      C.NumIRBasicBlocks++;
      C.NumIRInsts += BB.size();
    }
  }
}

/// Run the LLVM passes. In multi-threaded compilation this will be done for
/// multiple LLVM modules in parallel.
bool swift::performLLVM(IRGenOptions &Opts, DiagnosticEngine *Diags,
                        llvm::sys::Mutex *DiagMutex,
                        llvm::GlobalVariable *HashGlobal,
                        llvm::Module *Module,
                        llvm::TargetMachine *TargetMachine,
                        const version::Version &effectiveLanguageVersion,
                        StringRef OutputFilename,
                        UnifiedStatsReporter *Stats) {
  if (Opts.UseIncrementalLLVMCodeGen && HashGlobal) {
    // Check if we can skip the llvm part of the compilation if we have an
    // existing object file which was generated from the same llvm IR.
    MD5::MD5Result Result;
    getHashOfModule(Result, Opts, Module, TargetMachine,
                    effectiveLanguageVersion);

    DEBUG(
      if (DiagMutex) DiagMutex->lock();
      SmallString<32> ResultStr;
      MD5::stringifyResult(Result, ResultStr);
      llvm::dbgs() << OutputFilename << ": MD5=" << ResultStr << '\n';
      if (DiagMutex) DiagMutex->unlock();
    );

    ArrayRef<uint8_t> HashData(reinterpret_cast<uint8_t *>(&Result),
                               sizeof(Result));
    if (Opts.OutputKind == IRGenOutputKind::ObjectFile &&
        !Opts.PrintInlineTree &&
        !needsRecompile(OutputFilename, HashData, HashGlobal, DiagMutex)) {
      // The llvm IR did not change. We don't need to re-create the object file.
      return false;
    }

    // Store the hash in the global variable so that it is written into the
    // object file.
    auto *HashConstant = ConstantDataArray::get(Module->getContext(), HashData);
    HashGlobal->setInitializer(HashConstant);
  }

  Optional<raw_fd_ostream> RawOS;
  if (!OutputFilename.empty()) {
    // Try to open the output file.  Clobbering an existing file is fine.
    // Open in binary mode if we're doing binary output.
    llvm::sys::fs::OpenFlags OSFlags = llvm::sys::fs::F_None;
    std::error_code EC;
    RawOS.emplace(OutputFilename, EC, OSFlags);

    if (RawOS->has_error() || EC) {
      if (Diags) {
        if (DiagMutex)
          DiagMutex->lock();
        Diags->diagnose(SourceLoc(), diag::error_opening_output,
                        OutputFilename, EC.message());
        if (DiagMutex)
          DiagMutex->unlock();
      }
      RawOS->clear_error();
      return true;
    }
  } else {
    assert(Opts.OutputKind == IRGenOutputKind::Module && "no output specified");
  }

  performLLVMOptimizations(Opts, Module, TargetMachine);

  legacy::PassManager EmitPasses;

  // Make sure we do ARC contraction under optimization.  We don't
  // rely on any other LLVM ARC transformations, but we do need ARC
  // contraction to add the objc_retainAutoreleasedReturnValue
  // assembly markers and remove clang.arc.used.
  if (Opts.shouldOptimize() && !DisableObjCARCContract)
    EmitPasses.add(createObjCARCContractPass());

  // Set up the final emission passes.
  switch (Opts.OutputKind) {
  case IRGenOutputKind::Module:
    break;
  case IRGenOutputKind::LLVMAssembly:
    EmitPasses.add(createPrintModulePass(*RawOS));
    break;
  case IRGenOutputKind::LLVMBitcode:
    EmitPasses.add(createBitcodeWriterPass(*RawOS));
    break;
  case IRGenOutputKind::NativeAssembly:
  case IRGenOutputKind::ObjectFile: {
    llvm::TargetMachine::CodeGenFileType FileType;
    FileType = (Opts.OutputKind == IRGenOutputKind::NativeAssembly
                  ? llvm::TargetMachine::CGFT_AssemblyFile
                  : llvm::TargetMachine::CGFT_ObjectFile);

    EmitPasses.add(createTargetTransformInfoWrapperPass(
        TargetMachine->getTargetIRAnalysis()));

    bool fail = TargetMachine->addPassesToEmitFile(EmitPasses, *RawOS,
                                                   FileType, !Opts.Verify);
    if (fail) {
      if (Diags) {
        if (DiagMutex)
          DiagMutex->lock();
        Diags->diagnose(SourceLoc(), diag::error_codegen_init_fail);
        if (DiagMutex)
          DiagMutex->unlock();
      }
      return true;
    }
    break;
  }
  }

  if (Stats) {
    if (DiagMutex)
      DiagMutex->lock();
    countStatsPostIRGen(*Stats, *Module);
    if (DiagMutex)
      DiagMutex->unlock();
  }

  EmitPasses.run(*Module);

  if (Stats && RawOS.hasValue()) {
    if (DiagMutex)
      DiagMutex->lock();
    Stats->getFrontendCounters().NumLLVMBytesOutput += RawOS->tell();
    if (DiagMutex)
      DiagMutex->unlock();
  }
  return false;
}

std::unique_ptr<llvm::TargetMachine>
swift::createTargetMachine(IRGenOptions &Opts, ASTContext &Ctx) {
  CodeGenOpt::Level OptLevel = Opts.shouldOptimize()
                                   ? CodeGenOpt::Default // -Os
                                   : CodeGenOpt::None;

  // Set up TargetOptions and create the target features string.
  TargetOptions TargetOpts;
  std::string CPU;
  std::string EffectiveClangTriple;
  std::vector<std::string> targetFeaturesArray;
  std::tie(TargetOpts, CPU, targetFeaturesArray, EffectiveClangTriple)
    = getIRTargetOptions(Opts, Ctx);
  const llvm::Triple &EffectiveTriple = llvm::Triple(EffectiveClangTriple);
  std::string targetFeatures;
  if (!targetFeaturesArray.empty()) {
    llvm::SubtargetFeatures features;
    for (const std::string &feature : targetFeaturesArray)
      if (!shouldRemoveTargetFeature(feature)) {
        features.AddFeature(feature);
      }
    targetFeatures = features.getString();
  }

  std::string Error;
  const Target *Target =
      TargetRegistry::lookupTarget(EffectiveTriple.str(), Error);
  if (!Target) {
    Ctx.Diags.diagnose(SourceLoc(), diag::no_llvm_target, EffectiveTriple.str(),
                       Error);
    return nullptr;
  }


  // Create a target machine.
<<<<<<< HEAD
  llvm::TargetMachine *TargetMachine =
      Target->createTargetMachine(Triple.str(), CPU, targetFeatures, TargetOpts,
                                  Reloc::PIC_, None, OptLevel);
=======
  llvm::TargetMachine *TargetMachine = Target->createTargetMachine(
      EffectiveTriple.str(), CPU, targetFeatures, TargetOpts, Reloc::PIC_,
      CodeModel::Default, OptLevel);
>>>>>>> d3ad4ed6
  if (!TargetMachine) {
    Ctx.Diags.diagnose(SourceLoc(), diag::no_llvm_target,
                       EffectiveTriple.str(), "no LLVM target machine");
    return nullptr;
  }
  return std::unique_ptr<llvm::TargetMachine>(TargetMachine);
}

IRGenerator::IRGenerator(IRGenOptions &options, SILModule &module)
  : Opts(options), SIL(module), QueueIndex(0) {
}

std::unique_ptr<llvm::TargetMachine> IRGenerator::createTargetMachine() {
  return ::createTargetMachine(Opts, SIL.getASTContext());
}

// With -embed-bitcode, save a copy of the llvm IR as data in the
// __LLVM,__bitcode section and save the command-line options in the
// __LLVM,__swift_cmdline section.
static void embedBitcode(llvm::Module *M, const IRGenOptions &Opts)
{
  if (Opts.EmbedMode == IRGenEmbedMode::None)
    return;

  // Save llvm.compiler.used and remove it.
  SmallVector<llvm::Constant*, 2> UsedArray;
  SmallSet<llvm::GlobalValue*, 4> UsedGlobals;
  auto *UsedElementType =
    llvm::Type::getInt8Ty(M->getContext())->getPointerTo(0);
  llvm::GlobalVariable *Used =
    collectUsedGlobalVariables(*M, UsedGlobals, true);
  for (auto *GV : UsedGlobals) {
    if (GV->getName() != "llvm.embedded.module" &&
        GV->getName() != "llvm.cmdline")
      UsedArray.push_back(
          ConstantExpr::getPointerBitCastOrAddrSpaceCast(GV, UsedElementType));
  }
  if (Used)
    Used->eraseFromParent();

  // Embed the bitcode for the llvm module.
  std::string Data;
  llvm::raw_string_ostream OS(Data);
  if (Opts.EmbedMode == IRGenEmbedMode::EmbedBitcode)
    llvm::WriteBitcodeToFile(M, OS);

  ArrayRef<uint8_t> ModuleData(
      reinterpret_cast<const uint8_t *>(OS.str().data()), OS.str().size());
  llvm::Constant *ModuleConstant =
    llvm::ConstantDataArray::get(M->getContext(), ModuleData);
  llvm::GlobalVariable *GV = new llvm::GlobalVariable(*M,
                                       ModuleConstant->getType(), true,
                                       llvm::GlobalValue::PrivateLinkage,
                                       ModuleConstant);
  UsedArray.push_back(
    llvm::ConstantExpr::getPointerBitCastOrAddrSpaceCast(GV, UsedElementType));
  GV->setSection("__LLVM,__bitcode");
  if (llvm::GlobalVariable *Old =
      M->getGlobalVariable("llvm.embedded.module", true)) {
    GV->takeName(Old);
    Old->replaceAllUsesWith(GV);
    delete Old;
  } else {
    GV->setName("llvm.embedded.module");
  }

  // Embed command-line options.
  ArrayRef<uint8_t>
      CmdData(reinterpret_cast<const uint8_t *>(Opts.CmdArgs.data()),
              Opts.CmdArgs.size());
  llvm::Constant *CmdConstant =
    llvm::ConstantDataArray::get(M->getContext(), CmdData);
  GV = new llvm::GlobalVariable(*M, CmdConstant->getType(), true,
                                llvm::GlobalValue::PrivateLinkage,
                                CmdConstant);
  GV->setSection("__LLVM,__swift_cmdline");
  UsedArray.push_back(
    llvm::ConstantExpr::getPointerBitCastOrAddrSpaceCast(GV, UsedElementType));
  if (llvm::GlobalVariable *Old = M->getGlobalVariable("llvm.cmdline", true)) {
    GV->takeName(Old);
    Old->replaceAllUsesWith(GV);
    delete Old;
  } else {
    GV->setName("llvm.cmdline");
  }

  if (UsedArray.empty())
    return;

  // Recreate llvm.compiler.used.
  auto *ATy = llvm::ArrayType::get(UsedElementType, UsedArray.size());
  auto *NewUsed = new GlobalVariable(
           *M, ATy, false, llvm::GlobalValue::AppendingLinkage,
           llvm::ConstantArray::get(ATy, UsedArray), "llvm.compiler.used");
  NewUsed->setSection("llvm.metadata");
}

static void initLLVMModule(const IRGenModule &IGM) {
  auto *Module = IGM.getModule();
  assert(Module && "Expected llvm:Module for IR generation!");
  
  Module->setTargetTriple(IGM.Triple.str());

  // Set the module's string representation.
  Module->setDataLayout(IGM.DataLayout.getStringRepresentation());
}

std::pair<IRGenerator *, IRGenModule *>
swift::irgen::createIRGenModule(SILModule *SILMod,
                                llvm::LLVMContext &LLVMContext) {

  IRGenOptions Opts;
  IRGenerator *irgen = new IRGenerator(Opts, *SILMod);
  auto targetMachine = irgen->createTargetMachine();
  if (!targetMachine)
    return std::make_pair(nullptr, nullptr);

  // Create the IR emitter.
  IRGenModule *IGM =
      new IRGenModule(*irgen, std::move(targetMachine), nullptr, LLVMContext,
                      "", Opts.getSingleOutputFilename());

  initLLVMModule(*IGM);

  return std::pair<IRGenerator *, IRGenModule *>(irgen, IGM);
}

void swift::irgen::deleteIRGenModule(
    std::pair<IRGenerator *, IRGenModule *> &IRGenPair) {
  delete IRGenPair.second;
  delete IRGenPair.first;
}

/// \brief Run the IRGen preparation SIL pipeline. Passes have access to the
/// IRGenModule.
static void runIRGenPreparePasses(SILModule &Module,
                                  irgen::IRGenModule &IRModule) {
  SILPassManager PM(&Module, &IRModule, "irgen", /*isMandatoryPipeline=*/ true);
  bool largeLoadable = Module.getOptions().EnableLargeLoadableTypes;
#define PASS(ID, Tag, Name)
#define IRGEN_PASS(ID, Tag, Name)                                              \
  if (swift::PassKind::ID == swift::PassKind::LoadableByAddress) {             \
    if (largeLoadable) {                                                       \
      PM.registerIRGenPass(swift::PassKind::ID, irgen::create##ID());          \
    }                                                                          \
  } else {                                                                     \
    PM.registerIRGenPass(swift::PassKind::ID, irgen::create##ID());            \
  }
#include "swift/SILOptimizer/PassManager/Passes.def"
  PM.executePassPipelinePlan(
      SILPassPipelinePlan::getIRGenPreparePassPipeline(Module.getOptions()));
}

/// Generates LLVM IR, runs the LLVM passes and produces the output file.
/// All this is done in a single thread.
static std::unique_ptr<llvm::Module> performIRGeneration(IRGenOptions &Opts,
                                                         swift::ModuleDecl *M,
                                            std::unique_ptr<SILModule> SILMod,
                                                         StringRef ModuleName,
                                                 llvm::LLVMContext &LLVMContext,
                                                       SourceFile *SF = nullptr,
                                 llvm::GlobalVariable **outModuleHash = nullptr,
                                                       unsigned StartElem = 0) {
  auto &Ctx = M->getASTContext();
  assert(!Ctx.hadError());

  IRGenerator irgen(Opts, *SILMod);

  auto targetMachine = irgen.createTargetMachine();
  if (!targetMachine) return nullptr;

  // Create the IR emitter.
  IRGenModule IGM(irgen, std::move(targetMachine), nullptr,
                  LLVMContext, ModuleName, Opts.getSingleOutputFilename());

  initLLVMModule(IGM);

  // Run SIL level IRGen preparation passes.
  runIRGenPreparePasses(*SILMod, IGM);
  
  {
    SharedTimer timer("IRGen");
    // Emit the module contents.
    irgen.emitGlobalTopLevel();

    if (SF) {
      IGM.emitSourceFile(*SF, StartElem);
    } else {
      assert(StartElem == 0 && "no explicit source file provided");
      for (auto *File : M->getFiles()) {
        if (auto *nextSF = dyn_cast<SourceFile>(File)) {
          if (nextSF->ASTStage >= SourceFile::TypeChecked)
            IGM.emitSourceFile(*nextSF, 0);
        } else {
          File->collectLinkLibraries([&IGM](LinkLibrary LinkLib) {
            IGM.addLinkLibrary(LinkLib);
          });
        }
      }
    }

    // Okay, emit any definitions that we suddenly need.
    irgen.emitLazyDefinitions();

    // Register our info with the runtime if needed.
    if (Opts.UseJIT) {
      IGM.emitRuntimeRegistration();
    } else {
      // Emit protocol conformances into a section we can recognize at runtime.
      // In JIT mode these are manually registered above.
      IGM.emitSwiftProtocols();
      IGM.emitProtocolConformances();
      IGM.emitTypeMetadataRecords();
      IGM.emitBuiltinReflectionMetadata();
      IGM.emitReflectionMetadataVersion();
      irgen.emitEagerClassInitialization();
    }

    // Emit symbols for eliminated dead methods.
    IGM.emitVTableStubs();

    // Verify type layout if we were asked to.
    if (!Opts.VerifyTypeLayoutNames.empty())
      IGM.emitTypeVerifier();

    std::for_each(Opts.LinkLibraries.begin(), Opts.LinkLibraries.end(),
                  [&](LinkLibrary linkLib) {
      IGM.addLinkLibrary(linkLib);
    });

    // Hack to handle thunks eagerly synthesized by the Clang importer.
    swift::ModuleDecl *prev = nullptr;
    for (auto external : Ctx.ExternalDefinitions) {
      swift::ModuleDecl *next = external->getModuleContext();
      if (next == prev)
        continue;
      prev = next;

      if (next->getName() == M->getName())
        continue;

      next->collectLinkLibraries([&](LinkLibrary linkLib) {
        IGM.addLinkLibrary(linkLib);
      });
    }

    if (!IGM.finalize())
      return nullptr;

    setModuleFlags(IGM);
  }

  // Bail out if there are any errors.
  if (Ctx.hadError()) return nullptr;

  // Free the memory occupied by the SILModule.
  // Execute this task in parallel to the LLVM compilation.
  auto SILModuleRelease = [&SILMod]() { SILMod.reset(nullptr); };
  auto Thread = std::thread(SILModuleRelease);
  // Wait for the thread to terminate.
  SWIFT_DEFER { Thread.join(); };

  embedBitcode(IGM.getModule(), Opts);

  if (outModuleHash) {
    *outModuleHash = IGM.ModuleHash;
  } else {
    SharedTimer timer("LLVM pipeline");

    // Since no out module hash was set, we need to performLLVM.
    if (performLLVM(Opts, &IGM.Context.Diags, nullptr, IGM.ModuleHash,
                    IGM.getModule(), IGM.TargetMachine.get(),
                    IGM.Context.LangOpts.EffectiveLanguageVersion,
                    IGM.OutputFilename, IGM.Context.Stats))
      return nullptr;
  }

  return std::unique_ptr<llvm::Module>(IGM.releaseModule());
}

static void ThreadEntryPoint(IRGenerator *irgen,
                             llvm::sys::Mutex *DiagMutex, int ThreadIdx) {
  while (IRGenModule *IGM = irgen->fetchFromQueue()) {
    DEBUG(
      DiagMutex->lock();
      dbgs() << "thread " << ThreadIdx << ": fetched " << IGM->OutputFilename <<
          "\n";
      DiagMutex->unlock();
    );
    embedBitcode(IGM->getModule(), irgen->Opts);
    performLLVM(irgen->Opts, &IGM->Context.Diags, DiagMutex, IGM->ModuleHash,
                IGM->getModule(), IGM->TargetMachine.get(),
                IGM->Context.LangOpts.EffectiveLanguageVersion,
                IGM->OutputFilename, IGM->Context.Stats);
    if (IGM->Context.Diags.hadAnyError())
      return;
  }
  DEBUG(
    DiagMutex->lock();
    dbgs() << "thread " << ThreadIdx << ": done\n";
    DiagMutex->unlock();
  );
}

/// Generates LLVM IR, runs the LLVM passes and produces the output files.
/// All this is done in multiple threads.
static void performParallelIRGeneration(IRGenOptions &Opts,
                                        swift::ModuleDecl *M,
                                        std::unique_ptr<SILModule> SILMod,
                                        StringRef ModuleName, int numThreads) {

  IRGenerator irgen(Opts, *SILMod);

  // Enter a cleanup to delete all the IGMs and their associated LLVMContexts
  // that have been associated with the IRGenerator.
  struct IGMDeleter {
    IRGenerator &IRGen;
    IGMDeleter(IRGenerator &irgen) : IRGen(irgen) {}
    ~IGMDeleter() {
      for (auto it = IRGen.begin(); it != IRGen.end(); ++it) {
        IRGenModule *IGM = it->second;
        LLVMContext *Context = &IGM->LLVMContext;
        delete IGM;
        delete Context;
      }
    }
  } _igmDeleter(irgen);
  
  auto OutputIter = Opts.OutputFilenames.begin();
  bool IGMcreated = false;

  auto &Ctx = M->getASTContext();
  // Create an IRGenModule for each source file.
  bool DidRunSILCodeGenPreparePasses = false;
  for (auto *File : M->getFiles()) {
    auto nextSF = dyn_cast<SourceFile>(File);
    if (!nextSF || nextSF->ASTStage < SourceFile::TypeChecked)
      continue;
    
    // There must be an output filename for each source file.
    // We ignore additional output filenames.
    if (OutputIter == Opts.OutputFilenames.end()) {
      // TODO: Check this already at argument parsing.
      Ctx.Diags.diagnose(SourceLoc(), diag::too_few_output_filenames);
      return;
    }

    auto targetMachine = irgen.createTargetMachine();
    if (!targetMachine) continue;

    // This (and the IGM itself) will get deleted by the IGMDeleter
    // as long as the IGM is registered with the IRGenerator. 
    auto Context = new LLVMContext();
  
    // Create the IR emitter.
    IRGenModule *IGM = new IRGenModule(irgen, std::move(targetMachine),
                                       nextSF, *Context,
                                       ModuleName, *OutputIter++);
    IGMcreated = true;

    initLLVMModule(*IGM);
    if (!DidRunSILCodeGenPreparePasses) {
      // Run SIL level IRGen preparation passes on the module the first time
      // around.
      runIRGenPreparePasses(*SILMod, *IGM);
      DidRunSILCodeGenPreparePasses = true;
    }
  }
  
  if (!IGMcreated) {
    // TODO: Check this already at argument parsing.
    Ctx.Diags.diagnose(SourceLoc(), diag::no_input_files_for_mt);
    return;
  }

  // Emit the module contents.
  irgen.emitGlobalTopLevel();
  
  for (auto *File : M->getFiles()) {
    if (auto *SF = dyn_cast<SourceFile>(File)) {
      IRGenModule *IGM = irgen.getGenModule(SF);
      IGM->emitSourceFile(*SF, 0);
    } else {
      File->collectLinkLibraries([&](LinkLibrary LinkLib) {
        irgen.getPrimaryIGM()->addLinkLibrary(LinkLib);
      });
    }
  }
  
  // Okay, emit any definitions that we suddenly need.
  irgen.emitLazyDefinitions();

  irgen.emitSwiftProtocols();

  irgen.emitProtocolConformances();

  irgen.emitTypeMetadataRecords();

  irgen.emitReflectionMetadataVersion();

  irgen.emitEagerClassInitialization();

  // Emit reflection metadata for builtin and imported types.
  irgen.emitBuiltinReflectionMetadata();

  IRGenModule *PrimaryGM = irgen.getPrimaryIGM();

  // Emit symbols for eliminated dead methods.
  PrimaryGM->emitVTableStubs();
    
  // Verify type layout if we were asked to.
  if (!Opts.VerifyTypeLayoutNames.empty())
    PrimaryGM->emitTypeVerifier();
  
  std::for_each(Opts.LinkLibraries.begin(), Opts.LinkLibraries.end(),
                [&](LinkLibrary linkLib) {
                  PrimaryGM->addLinkLibrary(linkLib);
                });
  
  // Hack to handle thunks eagerly synthesized by the Clang importer.
  swift::ModuleDecl *prev = nullptr;
  for (auto external : Ctx.ExternalDefinitions) {
    swift::ModuleDecl *next = external->getModuleContext();
    if (next == prev)
      continue;
    prev = next;
    
    if (next->getName() == M->getName())
      continue;
    
    next->collectLinkLibraries([&](LinkLibrary linkLib) {
      PrimaryGM->addLinkLibrary(linkLib);
    });
  }
  
  llvm::StringSet<> referencedGlobals;

  for (auto it = irgen.begin(); it != irgen.end(); ++it) {
    IRGenModule *IGM = it->second;
    llvm::Module *M = IGM->getModule();
    auto collectReference = [&](llvm::GlobalValue &G) {
      if (G.isDeclaration()
          && (G.getLinkage() == GlobalValue::LinkOnceODRLinkage ||
              G.getLinkage() == GlobalValue::ExternalLinkage)) {
        referencedGlobals.insert(G.getName());
        G.setLinkage(GlobalValue::ExternalLinkage);
      }
    };
    for (llvm::GlobalVariable &G : M->getGlobalList()) {
      collectReference(G);
    }
    for (llvm::Function &F : M->getFunctionList()) {
      collectReference(F);
    }
    for (llvm::GlobalAlias &A : M->getAliasList()) {
      collectReference(A);
    }
  }

  for (auto it = irgen.begin(); it != irgen.end(); ++it) {
    IRGenModule *IGM = it->second;
    llvm::Module *M = IGM->getModule();
    
    // Update the linkage of shared functions/globals.
    // If a shared function/global is referenced from another file it must have
    // weak instead of linkonce linkage. Otherwise LLVM would remove the
    // definition (if it's not referenced in the same file).
    auto updateLinkage = [&](llvm::GlobalValue &G) {
      if (!G.isDeclaration()
          && G.getLinkage() == GlobalValue::LinkOnceODRLinkage
          && referencedGlobals.count(G.getName()) != 0) {
        G.setLinkage(GlobalValue::WeakODRLinkage);
      }
    };
    for (llvm::GlobalVariable &G : M->getGlobalList()) {
      updateLinkage(G);
    }
    for (llvm::Function &F : M->getFunctionList()) {
      updateLinkage(F);
    }
    for (llvm::GlobalAlias &A : M->getAliasList()) {
      updateLinkage(A);
    }

    if (!IGM->finalize())
      return;

    setModuleFlags(*IGM);
  }

  // Bail out if there are any errors.
  if (Ctx.hadError()) return;

  SharedTimer timer("LLVM pipeline");

  std::vector<std::thread> Threads;
  llvm::sys::Mutex DiagMutex;

  // Start all the threads and do the LLVM compilation.
  for (int ThreadIdx = 1; ThreadIdx < numThreads; ++ThreadIdx) {
    Threads.push_back(std::thread(ThreadEntryPoint, &irgen, &DiagMutex,
                                  ThreadIdx));
  }

  // Free the memory occupied by the SILModule.
  // Execute this task in parallel to the LLVM compilation.
  auto SILModuleRelease = [&SILMod]() { SILMod.reset(nullptr); };
  Threads.push_back(std::thread(SILModuleRelease));

  ThreadEntryPoint(&irgen, &DiagMutex, 0);

  // Wait for all threads.
  for (std::thread &Thread : Threads) {
    Thread.join();
  }
}


std::unique_ptr<llvm::Module> swift::
performIRGeneration(IRGenOptions &Opts, swift::ModuleDecl *M,
                    std::unique_ptr<SILModule> SILMod,
                    StringRef ModuleName, llvm::LLVMContext &LLVMContext,
                    llvm::GlobalVariable **outModuleHash) {
  if (SILMod->getOptions().shouldPerformIRGenerationInParallel()) {
    auto NumThreads = SILMod->getOptions().NumThreads;
    ::performParallelIRGeneration(Opts, M, std::move(SILMod), ModuleName,
                                  NumThreads);
    // TODO: Parallel LLVM compilation cannot be used if a (single) module is
    // needed as return value.
    return nullptr;
  }
  return ::performIRGeneration(Opts, M, std::move(SILMod), ModuleName,
                               LLVMContext, nullptr, outModuleHash);
}

std::unique_ptr<llvm::Module> swift::
performIRGeneration(IRGenOptions &Opts, SourceFile &SF,
                    std::unique_ptr<SILModule> SILMod,
                    StringRef ModuleName, llvm::LLVMContext &LLVMContext,
                    unsigned StartElem,
                    llvm::GlobalVariable **outModuleHash) {
  return ::performIRGeneration(Opts, SF.getParentModule(),
                               std::move(SILMod), ModuleName,
                               LLVMContext, &SF, outModuleHash, StartElem);
}

void
swift::createSwiftModuleObjectFile(SILModule &SILMod, StringRef Buffer,
                                   StringRef OutputPath) {
  LLVMContext VMContext;

  auto &Ctx = SILMod.getASTContext();
  assert(!Ctx.hadError());

  IRGenOptions Opts;
  Opts.OutputKind = IRGenOutputKind::ObjectFile;
  IRGenerator irgen(Opts, SILMod);

  auto targetMachine = irgen.createTargetMachine();
  if (!targetMachine) return;

  IRGenModule IGM(irgen, std::move(targetMachine), nullptr, VMContext,
                  OutputPath, Opts.getSingleOutputFilename());
  initLLVMModule(IGM);
  auto *Ty = llvm::ArrayType::get(IGM.Int8Ty, Buffer.size());
  auto *Data =
      llvm::ConstantDataArray::getString(VMContext, Buffer, /*AddNull=*/false);
  auto &M = *IGM.getModule();
  auto *ASTSym = new llvm::GlobalVariable(M, Ty, /*constant*/ true,
                                          llvm::GlobalVariable::InternalLinkage,
                                          Data, "__Swift_AST");
  std::string Section;
  switch (IGM.TargetInfo.OutputObjectFormat) {
  case llvm::Triple::UnknownObjectFormat:
    llvm_unreachable("unknown object format");
  case llvm::Triple::COFF:
    Section = COFFASTSectionName;
    break;
  case llvm::Triple::ELF:
    Section = ELFASTSectionName;
    break;
  case llvm::Triple::MachO:
    Section = std::string(MachOASTSegmentName) + "," + MachOASTSectionName;
    break;
  case llvm::Triple::Wasm:
    llvm_unreachable("web assembly object format is not supported.");
    break;
  }
  ASTSym->setSection(Section);
  ASTSym->setAlignment(8);
  ::performLLVM(Opts, &Ctx.Diags, nullptr, nullptr, IGM.getModule(),
                IGM.TargetMachine.get(),
                Ctx.LangOpts.EffectiveLanguageVersion,
                OutputPath);
}

bool swift::performLLVM(IRGenOptions &Opts, ASTContext &Ctx,
                        llvm::Module *Module,
                        UnifiedStatsReporter *Stats) {
  // Build TargetMachine.
  auto TargetMachine = createTargetMachine(Opts, Ctx);
  if (!TargetMachine)
    return true;

  embedBitcode(Module, Opts);
  if (::performLLVM(Opts, &Ctx.Diags, nullptr, nullptr, Module,
                    TargetMachine.get(),
                    Ctx.LangOpts.EffectiveLanguageVersion,
                    Opts.getSingleOutputFilename(), Stats))
    return true;
  return false;
}<|MERGE_RESOLUTION|>--- conflicted
+++ resolved
@@ -189,7 +189,7 @@
     PMBuilder.addExtension(PassManagerBuilder::EP_EnabledOnOptLevel0,
                            addAddressSanitizerPasses);
   }
-  
+
   if (Opts.Sanitizers & SanitizerKind::Thread) {
     PMBuilder.addExtension(PassManagerBuilder::EP_OptimizerLast,
                            addThreadSanitizerPass);
@@ -554,15 +554,9 @@
 
 
   // Create a target machine.
-<<<<<<< HEAD
-  llvm::TargetMachine *TargetMachine =
-      Target->createTargetMachine(Triple.str(), CPU, targetFeatures, TargetOpts,
-                                  Reloc::PIC_, None, OptLevel);
-=======
   llvm::TargetMachine *TargetMachine = Target->createTargetMachine(
       EffectiveTriple.str(), CPU, targetFeatures, TargetOpts, Reloc::PIC_,
       CodeModel::Default, OptLevel);
->>>>>>> d3ad4ed6
   if (!TargetMachine) {
     Ctx.Diags.diagnose(SourceLoc(), diag::no_llvm_target,
                        EffectiveTriple.str(), "no LLVM target machine");
@@ -663,7 +657,7 @@
 static void initLLVMModule(const IRGenModule &IGM) {
   auto *Module = IGM.getModule();
   assert(Module && "Expected llvm:Module for IR generation!");
-  
+
   Module->setTargetTriple(IGM.Triple.str());
 
   // Set the module's string representation.
@@ -742,7 +736,7 @@
 
   // Run SIL level IRGen preparation passes.
   runIRGenPreparePasses(*SILMod, IGM);
-  
+
   {
     SharedTimer timer("IRGen");
     // Emit the module contents.
@@ -890,7 +884,7 @@
       }
     }
   } _igmDeleter(irgen);
-  
+
   auto OutputIter = Opts.OutputFilenames.begin();
   bool IGMcreated = false;
 
@@ -901,7 +895,7 @@
     auto nextSF = dyn_cast<SourceFile>(File);
     if (!nextSF || nextSF->ASTStage < SourceFile::TypeChecked)
       continue;
-    
+
     // There must be an output filename for each source file.
     // We ignore additional output filenames.
     if (OutputIter == Opts.OutputFilenames.end()) {
@@ -914,9 +908,9 @@
     if (!targetMachine) continue;
 
     // This (and the IGM itself) will get deleted by the IGMDeleter
-    // as long as the IGM is registered with the IRGenerator. 
+    // as long as the IGM is registered with the IRGenerator.
     auto Context = new LLVMContext();
-  
+
     // Create the IR emitter.
     IRGenModule *IGM = new IRGenModule(irgen, std::move(targetMachine),
                                        nextSF, *Context,
@@ -931,7 +925,7 @@
       DidRunSILCodeGenPreparePasses = true;
     }
   }
-  
+
   if (!IGMcreated) {
     // TODO: Check this already at argument parsing.
     Ctx.Diags.diagnose(SourceLoc(), diag::no_input_files_for_mt);
@@ -940,7 +934,7 @@
 
   // Emit the module contents.
   irgen.emitGlobalTopLevel();
-  
+
   for (auto *File : M->getFiles()) {
     if (auto *SF = dyn_cast<SourceFile>(File)) {
       IRGenModule *IGM = irgen.getGenModule(SF);
@@ -951,7 +945,7 @@
       });
     }
   }
-  
+
   // Okay, emit any definitions that we suddenly need.
   irgen.emitLazyDefinitions();
 
@@ -972,16 +966,16 @@
 
   // Emit symbols for eliminated dead methods.
   PrimaryGM->emitVTableStubs();
-    
+
   // Verify type layout if we were asked to.
   if (!Opts.VerifyTypeLayoutNames.empty())
     PrimaryGM->emitTypeVerifier();
-  
+
   std::for_each(Opts.LinkLibraries.begin(), Opts.LinkLibraries.end(),
                 [&](LinkLibrary linkLib) {
                   PrimaryGM->addLinkLibrary(linkLib);
                 });
-  
+
   // Hack to handle thunks eagerly synthesized by the Clang importer.
   swift::ModuleDecl *prev = nullptr;
   for (auto external : Ctx.ExternalDefinitions) {
@@ -989,15 +983,15 @@
     if (next == prev)
       continue;
     prev = next;
-    
+
     if (next->getName() == M->getName())
       continue;
-    
+
     next->collectLinkLibraries([&](LinkLibrary linkLib) {
       PrimaryGM->addLinkLibrary(linkLib);
     });
   }
-  
+
   llvm::StringSet<> referencedGlobals;
 
   for (auto it = irgen.begin(); it != irgen.end(); ++it) {
@@ -1025,7 +1019,7 @@
   for (auto it = irgen.begin(); it != irgen.end(); ++it) {
     IRGenModule *IGM = it->second;
     llvm::Module *M = IGM->getModule();
-    
+
     // Update the linkage of shared functions/globals.
     // If a shared function/global is referenced from another file it must have
     // weak instead of linkonce linkage. Otherwise LLVM would remove the
