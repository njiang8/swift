//===--- ARCCodeMotion.cpp - SIL ARC Code Motion --------------------------===//
//
// This source file is part of the Swift.org open source project
//
// Copyright (c) 2014 - 2017 Apple Inc. and the Swift project authors
// Licensed under Apache License v2.0 with Runtime Library Exception
//
// See https://swift.org/LICENSE.txt for license information
// See https://swift.org/CONTRIBUTORS.txt for the list of Swift project authors
//
//===----------------------------------------------------------------------===//
///
/// \file
///
/// This pass moves retains down and releases up. This, hopefully, will help
/// ARC sequence opt to remove retain and release pairs without worrying too
/// much about control flows.
///
/// It uses an optimistic iterative data flow to compute where to insert the
/// retains and releases for every reference-counted root. It then removes all
/// the old retain and release instructions and create the new ones.
///
/// This pass is more sophisticated than SILCodeMotion, as arc optimizations
/// can be very beneficial, use an optimistic global data flow to achieve
/// optimality.
///
/// Proof of Correctness:
/// -------------------
///
/// 1. Retains are blocked by MayDecrements. Its straightforward to prove that
/// retain sinking is correct. 
/// 
/// If a retain is sunk from Region A to Region B, that means there is no
/// blocking operation between where the retain was in Region A to where it is
/// sunk to in Region B. Since we only sink retains (we do not move any other
/// instructions) which themselves are NOT MayDecrement operations, and moving
/// retains can't turn non-decrement instruction MayDecrement.
///
/// 2. Releases are blocked by MayInterfere. If a release is hoisted from
/// Region B to Region A, that means there is no blocking operation from where
/// the release was in Region B and where the release is hoisted to in Region A.
///
/// The question is whether we can introduce such operation while we hoist
/// other releases. The answer is NO. because if such releases exist, they
/// would be blocked by the old release (we remove old release and recreate new
/// ones at the end of the pass) and will not be able to be hoisted beyond the
/// old release.
///
/// This proof also hinges on the fact that if release A interferes with
/// releases B then release B must interfere with release A. i.e. the 2
/// releases must have the symmetric property. Consider the 2 releases as 2
/// function calls, i.e. CallA (release A) and CallB (release B), if CallA
/// interferes with CallB, that means CallA must share some program states
/// (through read or write) with CallB. Then it is not possible for CallB
/// to not share any states with CallA. And if they do share states, then
/// its not possible for CallB to block CallA and CallA not to block CallB.
///
/// TODO: Sinking retains can block releases to be hoisted, and hoisting
/// releases can block retains to be sunk. Investigate when to sink retains and
/// when to hoist releases and their ordering in the pass pipeline.
///
/// TODO: Consider doing retain hoisting and release sinking. This can help
/// to discover disjoint lifetimes and we can try to stitch them together.
///
/// TODO: There are a lot of code duplications between retain and release code
/// motion in the data flow part. Consider whether we can share them.
/// Essentially, we can implement the release code motion by inverting the 
/// retain code motion, but this can also make the code less readable.
///
//===----------------------------------------------------------------------===//

#define DEBUG_TYPE "sil-rr-code-motion"
#include "swift/SIL/SILBuilder.h"
#include "swift/SILOptimizer/Analysis/ARCAnalysis.h"
#include "swift/SILOptimizer/Analysis/AliasAnalysis.h"
#include "swift/SILOptimizer/Analysis/EscapeAnalysis.h"
#include "swift/SILOptimizer/Analysis/PostOrderAnalysis.h"
#include "swift/SILOptimizer/Analysis/RCIdentityAnalysis.h"
#include "swift/SILOptimizer/Analysis/ProgramTerminationAnalysis.h"
#include "swift/SILOptimizer/PassManager/Passes.h"
#include "swift/SILOptimizer/PassManager/Transforms.h"
#include "swift/SILOptimizer/Utils/CFG.h"
#include "swift/SILOptimizer/Utils/Local.h"
#include "swift/Strings.h"
#include "llvm/ADT/BitVector.h"
#include "llvm/ADT/SmallPtrSet.h"
#include "llvm/ADT/Statistic.h"
#include "llvm/Support/Allocator.h"
#include "llvm/Support/CommandLine.h"
#include "llvm/Support/Debug.h"

using namespace swift;

STATISTIC(NumRetainsSunk, "Number of retains sunk");
STATISTIC(NumReleasesHoisted, "Number of releases hoisted");

llvm::cl::opt<bool> DisableARCCodeMotion("disable-arc-cm", llvm::cl::init(false));

//===----------------------------------------------------------------------===//
//                             Block State 
//===----------------------------------------------------------------------===//

struct BlockState {
  /// A bit vector for which the ith bit represents the ith refcounted root in
  /// RCRootVault.
  ///
  /// NOTE: we could do the data flow with BBSetIn or BBSetOut, but that would
  /// require us to create a temporary copy to check whether the BBSet has
  /// changed after the genset and killset has been applied.
  SmallBitVector BBSetIn;

  /// A bit vector for which the ith bit represents the ith refcounted root in
  /// RCRootVault.
  SmallBitVector BBSetOut;

  /// A bit vector for which the ith bit represents the ith refcounted root in
  /// RCRootVault. If the bit is set, that means this basic block creates a
  /// retain which can be sunk or a release which can be hoisted.
  SmallBitVector BBGenSet;

  /// A bit vector for which the ith bit represents the ith refcounted root in
  /// RCRootVault. If this bit is set, that means this basic block stops retain
  /// or release of the refcounted root to be moved across.
  SmallBitVector BBKillSet;

  /// A bit vector for which the ith bit represents the ith refcounted root in
  /// RCRootVault. If this bit is set, that means this is potentially a retain
  /// or release that can be sunk or hoisted to this point. This is used to
  /// optimize the time for computing genset and killset.
  ///
  /// NOTE: this vector contains an approximation of whether there will be a
  /// retain or release to a certain point of a basic block.
  SmallBitVector BBMaxSet;
};

/// CodeMotionContext - This is the base class which retain code motion and
/// release code motion inherits from. It defines an interface as to how the
/// code motion procedure should be.
class CodeMotionContext {
protected:
  /// Dataflow needs multiple iteration to converge. If this is false, then we
  /// do not need to generate the genset or killset, i.e. we can simply do 1
  /// pessimistic data flow iteration.
  bool MultiIteration;

  /// The allocator we are currently using.
  llvm::SpecificBumpPtrAllocator<BlockState> &BPA;

  /// Current function we are analyzing.
  SILFunction *F;

  /// Current post-order we are using.
  PostOrderFunctionInfo *PO;

  /// Current alias analysis we are using.
  AliasAnalysis *AA;

  /// Current rc-identity we are using.
  RCIdentityFunctionInfo *RCFI;

  /// All the unique refcount roots retained or released in the function.
  llvm::SetVector<SILValue> RCRootVault;

  /// Contains a map between RC roots to their index in the RCRootVault.
  /// used to facilitate fast RC roots to index lookup.
  llvm::DenseMap<SILValue, unsigned> RCRootIndex;

  /// All the retains or releases originally in the function. Eventually
  /// they will all be removed after all the new ones are generated.
  llvm::SmallPtrSet<SILInstruction *, 8> RCInstructions;

  /// All the places to place the new retains or releases after code motion.
  using InsertPointList = llvm::SmallVector<SILInstruction *, 2>;
  llvm::SmallDenseMap<SILValue, InsertPointList> InsertPoints;

  /// These are the blocks that have an RC instruction to process or it blocks
  /// some RC instructions. If the basic block has neither, we do not need to
  /// process the block again in the last iteration. We populate this set when
  /// we compute the genset and killset.
  llvm::SmallPtrSet<SILBasicBlock *, 8> InterestBlocks;

  /// Return the rc-identity root of the SILValue.
  SILValue getRCRoot(SILValue R) {
     return RCFI->getRCIdentityRoot(R);
  }

  /// Return the rc-identity root of the RC instruction, i.e.
  /// retain or release.
  SILValue getRCRoot(SILInstruction *I) {
    assert(isRetainInstruction(I) || isReleaseInstruction(I) &&
           "Extracting RC root from invalid instruction");
    return getRCRoot(I->getOperand(0));
  }

public:
  /// Constructor.
  CodeMotionContext(llvm::SpecificBumpPtrAllocator<BlockState> &BPA,
                    SILFunction *F,
                    PostOrderFunctionInfo *PO, AliasAnalysis *AA,
                    RCIdentityFunctionInfo *RCFI)
    : MultiIteration(true), BPA(BPA), F(F), PO(PO), AA(AA), RCFI(RCFI) {}

  /// virtual destructor.
  virtual ~CodeMotionContext() {}

  /// Run the data flow to move retains and releases.
  bool run();

  /// Check whether we need to run an optimistic iteration data flow.
  /// or a pessimistic would suffice.
  virtual bool requireIteration() = 0;

  /// Initialize necessary things to run the iterative data flow.
  virtual void initializeCodeMotionDataFlow() = 0;

  /// Initialize the basic block maximum refcounted set.
  virtual void initializeCodeMotionBBMaxSet() = 0;

  /// Compute the genset and killset for every root in every basic block.
  virtual void computeCodeMotionGenKillSet() = 0;

  /// Run the iterative data flow to converge.
  virtual void convergeCodeMotionDataFlow() = 0; 

  /// Use the data flow results, come up with places to insert the new inst.
  virtual void computeCodeMotionInsertPoints() = 0;

  /// Remove the old retains and create the new *moved* refcounted instructions
  virtual bool performCodeMotion() = 0;

  /// Merge the data flow states.
  virtual void mergeBBDataFlowStates(SILBasicBlock *BB) = 0;

  /// Compute the BBSetIn and BBSetOut for the current basic
  /// block with the generated gen and kill set.
  virtual bool processBBWithGenKillSet(SILBasicBlock *BB) = 0;

  /// Return true if the instruction blocks the Ptr to be moved further.
  virtual bool mayBlockCodeMotion(SILInstruction *II, SILValue Ptr) = 0;
};

bool CodeMotionContext::run() {
  MultiIteration = requireIteration();

  // Initialize the data flow.
  initializeCodeMotionDataFlow();

  // Converge the BBSetOut with iterative data flow.
  if (MultiIteration) {
    initializeCodeMotionBBMaxSet();
    computeCodeMotionGenKillSet();
    convergeCodeMotionDataFlow();
  }

  // Compute the insertion point where each RC root can be moved to.
  computeCodeMotionInsertPoints();

  // Finally, generate new retains and remove the old retains.
  return performCodeMotion();
}

//===----------------------------------------------------------------------===//
//                          Retain Code Motion 
//===----------------------------------------------------------------------===//

class RetainBlockState : public BlockState {
public:
  /// Check whether the BBSetOut has changed. If it does, we need to rerun
  /// the data flow on this block's successors to reach fixed point.
  bool updateBBSetOut(SmallBitVector &X) {
    if (BBSetOut == X)
      return false;
    BBSetOut = X;
    return true;
  }

  /// constructor.
  RetainBlockState(bool IsEntry, unsigned size, bool MultiIteration) {
    // Iterative forward data flow.
    BBSetIn.resize(size, false);
    // Initialize to true if we are running optimistic data flow, i.e.
    // MultiIteration is true.
    BBSetOut.resize(size, MultiIteration);
    BBMaxSet.resize(size, !IsEntry && MultiIteration);
  
    // Genset and Killset are initially empty.
    BBGenSet.resize(size, false);
    BBKillSet.resize(size, false);
  }
};

/// RetainCodeMotionContext - Context to perform retain code motion.
class RetainCodeMotionContext : public CodeMotionContext {
  /// All the retain block state for all the basic blocks in the function. 
  llvm::SmallDenseMap<SILBasicBlock *, RetainBlockState *> BlockStates;

  ProgramTerminationFunctionInfo PTFI;

  /// Return true if the instruction blocks the Ptr to be moved further.
  bool mayBlockCodeMotion(SILInstruction *II, SILValue Ptr) override {
    // NOTE: If more checks are to be added, place the most expensive in the
    // end, this function is called many times.
    //
    // These terminator instructions block.
    if (isa<ReturnInst>(II) || isa<ThrowInst>(II) || isa<UnwindInst>(II) ||
        isa<UnreachableInst>(II))
      return true;
    // Identical RC root blocks code motion, we will be able to move this retain
    // further once we move the blocking retain.
    if (isRetainInstruction(II) && getRCRoot(II) == Ptr)
      return true;
    // Ref count checks do not have side effects, but are barriers for retains.
    if (mayCheckRefCount(II))
      return true;
    // mayDecrement reference count stops code motion.
    if (mayDecrementRefCount(II, Ptr, AA)) 
      return true;
    // This instruction does not block the retain code motion.
    return false;
  }

  /// Return the previous instruction if it happens to be a retain with the
  /// given RC root, nullptr otherwise.
  SILInstruction *getPrevReusableInst(SILInstruction *I, SILValue Root) {
    if (&*I->getParent()->begin() == I)
      return nullptr;
    auto Prev = &*std::prev(SILBasicBlock::iterator(I));
    if (isRetainInstruction(Prev) && getRCRoot(Prev) == Root)
      return Prev;
    return nullptr;
  }

public:
  /// Constructor.
  RetainCodeMotionContext(llvm::SpecificBumpPtrAllocator<BlockState> &BPA,
                          SILFunction *F, PostOrderFunctionInfo *PO,
                          AliasAnalysis *AA, RCIdentityFunctionInfo *RCFI)
      : CodeMotionContext(BPA, F, PO, AA, RCFI), PTFI(F) {}

  /// virtual destructor.
  ~RetainCodeMotionContext() override {}

  /// Return true if we do not need optimistic data flow.
  bool requireIteration() override;

  /// Initialize necessary things to run the iterative data flow.
  void initializeCodeMotionDataFlow() override;

  /// Initialize the basic block maximum refcounted set.
  void initializeCodeMotionBBMaxSet() override;

  /// Compute the genset and killset for every root in every basic block.
  void computeCodeMotionGenKillSet() override;

  /// Run the iterative data flow to converge.
  void convergeCodeMotionDataFlow() override;

  /// Use the data flow results, come up with places to insert the new inst.
  void computeCodeMotionInsertPoints() override;

  /// Remove the old retains and create the new *moved* refcounted instructions
  bool performCodeMotion() override;

  /// Compute the BBSetIn and BBSetOut for the current basic block with the
  /// generated gen and kill set.
  bool processBBWithGenKillSet(SILBasicBlock *BB) override;

  /// Merge the data flow states.
  void mergeBBDataFlowStates(SILBasicBlock *BB) override;
};

bool RetainCodeMotionContext::requireIteration() {
  // If all basic blocks will have their predecessors processed if the basic
  // blocks in the functions are iterated in reverse post order. Then this
  // function can be processed in one iteration, i.e. no need to generate the
  // genset and killset.
  llvm::SmallPtrSet<SILBasicBlock *, 4> PBBs;
  for (SILBasicBlock *B : PO->getReversePostOrder()) {
    for (auto X : B->getPredecessorBlocks()) {
      if (!PBBs.count(X))
        return true;
    }
    PBBs.insert(B);
  }
  return false;
}

void RetainCodeMotionContext::initializeCodeMotionDataFlow() {
  // Find all the RC roots in the function.
  for (auto &BB : *F) {
    for (auto &II : BB) {
      if (!isRetainInstruction(&II))
        continue;
      RCInstructions.insert(&II);
      SILValue Root = getRCRoot(&II);
      if (RCRootIndex.find(Root) != RCRootIndex.end())
        continue;
      RCRootIndex[Root] = RCRootVault.size();
      RCRootVault.insert(Root);
    }
  }

  // Initialize all the data flow bit vector for all basic blocks.
  for (auto &BB : *F) {
    BlockStates[&BB] = new (BPA.Allocate())
                            RetainBlockState(&BB == &*F->begin(),
                            RCRootVault.size(), MultiIteration);
  }
}

void RetainCodeMotionContext::initializeCodeMotionBBMaxSet() {
  for (SILBasicBlock *BB : PO->getReversePostOrder()) {
    // If basic block has no predecessor, do nothing.
    BlockState *State = BlockStates[BB];
    if (BB->pred_empty()) {
      State->BBMaxSet.reset();
    } else {
      // Intersect in all predecessors' BBSetOut.
      State->BBMaxSet.set();
      for (auto E = BB->pred_end(), I = BB->pred_begin(); I != E; ++I) {
        State->BBMaxSet &= BlockStates[*I]->BBMaxSet;
     }
   }

   // Process the instructions in the basic block to find what refcounted
   // roots are retained. If we know that an RC root can't be retained at a
   // basic block, then we know we do not need to consider it for the killset.
   // NOTE: this is a conservative approximation, because some retains may be
   // blocked before it reaches this block.
   for (auto &II : *BB) {
      if (!isRetainInstruction(&II))
        continue;
      State->BBMaxSet.set(RCRootIndex[getRCRoot(&II)]);
    }
  }
}

void RetainCodeMotionContext::computeCodeMotionGenKillSet() {
  for (SILBasicBlock *BB : PO->getReversePostOrder()) {
    auto *State = BlockStates[BB];
    bool InterestBlock = false; 
    for (auto &I : *BB) {
      // Check whether this instruction blocks any RC root code motion.
      for (unsigned i = 0; i < RCRootVault.size(); ++i) {
        if (!State->BBMaxSet.test(i) || !mayBlockCodeMotion(&I, RCRootVault[i]))
          continue;
        // This is a blocking instruction for the rcroot.
        InterestBlock = true;
        State->BBKillSet.set(i);
        State->BBGenSet.reset(i);
      }
      // If this is a retain instruction, it also generates.
      if (isRetainInstruction(&I)) {
        unsigned idx = RCRootIndex[getRCRoot(&I)];
        State->BBGenSet.set(idx);
        assert(State->BBKillSet.test(idx) && "Killset computed incorrectly");
        State->BBKillSet.reset(idx);
        InterestBlock = true;
      }
    }

    // Is this a block that is interesting to the last iteration of the data
    // flow.
    if (!InterestBlock)
      continue;
    InterestBlocks.insert(BB);
  }
}

bool RetainCodeMotionContext::performCodeMotion() {
  bool Changed = false;
  // Create the new retain instructions.
  for (auto RC : RCRootVault) {
    auto Iter = InsertPoints.find(RC);
    if (Iter == InsertPoints.end())
      continue;

    for (auto IP : Iter->second) {
      // Check if the insertion point is in a block that we had previously
      // identified as a program termination point. In such a case, we know that
      // there are no releases or anything beyond a fatalError call. In such a
      // case, do not insert the retain. It is ok if we leak.
      if (PTFI.isProgramTerminatingBlock(IP->getParent()))
        continue;

      // We are about to insert a new retain instruction before the insertion
      // point. Check if the previous instruction is reusable, reuse it, do not
      // insert new instruction and delete old one.
      if (auto I = getPrevReusableInst(IP, Iter->first)) {
        RCInstructions.erase(I);
        continue;
      }
      createIncrementBefore(Iter->first, IP);
      Changed = true;
    }
  }
  // Remove the old retain instructions.
  for (auto R : RCInstructions) {
    ++NumRetainsSunk;
    recursivelyDeleteTriviallyDeadInstructions(R, true);
  }
  return Changed;
}

void RetainCodeMotionContext::mergeBBDataFlowStates(SILBasicBlock *BB) {
  BlockState *State = BlockStates[BB];
  State->BBSetIn.reset();
  // If basic block has no predecessor, simply reset and return.
  if (BB->pred_empty())
    return;

  // Intersect in all predecessors' BBSetOuts.
  auto Iter = BB->pred_begin();
  State->BBSetIn = BlockStates[*Iter]->BBSetOut;
  Iter = std::next(Iter);
  for (auto E = BB->pred_end(); Iter != E; ++Iter) {
    State->BBSetIn &= BlockStates[*Iter]->BBSetOut;
  }
}

bool RetainCodeMotionContext::processBBWithGenKillSet(SILBasicBlock *BB) {
  RetainBlockState *State = BlockStates[BB];
  // Compute the BBSetOut at the end of the basic block.
  mergeBBDataFlowStates(BB);

  // Compute the BBSetIn at the beginning of the basic block.
  State->BBSetIn.reset(State->BBKillSet);
  State->BBSetIn |= State->BBGenSet;
 
  // If BBSetIn changes, then keep iterating until reached a fixed point.
  return State->updateBBSetOut(State->BBSetIn);
}

void RetainCodeMotionContext::convergeCodeMotionDataFlow() {
  // Process each basic block with the genset and killset. Every time the
  // BBSetOut of a basic block changes, the optimization is rerun on its
  // successors. 
  llvm::SmallVector<SILBasicBlock *, 16> WorkList;
  llvm::SmallPtrSet<SILBasicBlock *, 4> HandledBBs;
  // Push into reverse post order so that we can pop from the back and get
  // post order.
  for (SILBasicBlock *B : PO->getReversePostOrder()) {
    WorkList.push_back(B);
    HandledBBs.insert(B);
  }
  while (!WorkList.empty()) {
    SILBasicBlock *BB = WorkList.pop_back_val();
    HandledBBs.erase(BB);
    if (processBBWithGenKillSet(BB)) {
      for (auto &X : BB->getSuccessors()) {
        // We do not push basic block into the worklist if its already 
        // in the worklist.
        if (HandledBBs.count(X))
          continue;
        WorkList.push_back(X);
      }
    }
  }
}

void RetainCodeMotionContext::computeCodeMotionInsertPoints() {
  // The BBSetOuts have converged, run last iteration and figure out
  // insertion point for each refcounted root.
  for (SILBasicBlock *BB : PO->getReversePostOrder()) {
    mergeBBDataFlowStates(BB);
    RetainBlockState *S = BlockStates[BB];

    // Compute insertion point generated by the edge value transition.
    // If there is a transition from 1 to 0, that means we have a partial
    // merge, which means the retain can NOT be sunk to the current block,
    // so place it at the end of the predecessors.
    for (unsigned i = 0; i < RCRootVault.size(); ++i) {
      if (S->BBSetIn[i])
        continue;
      for (auto Pred : BB->getPredecessorBlocks()) {
        BlockState *PBB = BlockStates[Pred];
        if (!PBB->BBSetOut[i])
          continue;
        InsertPoints[RCRootVault[i]].push_back(Pred->getTerminator());
      }
    }

    // Is this block interesting. If we are sure this block does not generate
    // retains nor does it block any retains (i.e. no insertion point will be
    // created), we can skip it, as the BBSetOut has been converged if this is
    // a multi-iteration function.
    if (MultiIteration && !InterestBlocks.count(BB))
      continue;

    // Compute insertion point within the basic block. Process instructions in
    // the basic block in reverse post-order fashion.
    for (auto I = BB->begin(), E = BB->end(); I != E; ++I) {
      for (unsigned i = 0; i < RCRootVault.size(); ++i) {
        if (!S->BBSetIn[i] || !mayBlockCodeMotion(&*I, RCRootVault[i]))
          continue;
        S->BBSetIn.reset(i);
        InsertPoints[RCRootVault[i]].push_back(&*I);
      }

      // If this is a retain instruction, it also generates.
      if (isRetainInstruction(&*I)) {
        S->BBSetIn.set(RCRootIndex[getRCRoot(&*I)]);
      }
    }

    // Lastly update the BBSetOut, only necessary when we are running a single
    // iteration dataflow.
    if (!MultiIteration) {
      S->updateBBSetOut(S->BBSetIn);
    }
  }
}

//===----------------------------------------------------------------------===//
//                          Release Code Motion 
//===----------------------------------------------------------------------===//

class ReleaseBlockState : public BlockState {
public:
  /// Check whether the BBSetIn has changed. If it does, we need to rerun
  /// the data flow on this block's predecessors to reach fixed point.
  bool updateBBSetIn(SmallBitVector &X) {
    if (BBSetIn == X)
      return false;
    BBSetIn = X;
    return true;
  }

  /// constructor.
  ///
  /// If \p InitOptimistic is true, the block in-bits are initialized to 1
  /// which enables optimistic data flow evaluation.
  ReleaseBlockState(bool InitOptimistic, unsigned size) {
    // backward data flow.
    // Initialize to true if we are running optimistic data flow, i.e.
    // MultiIteration is true.
    BBSetIn.resize(size, InitOptimistic);
    BBSetOut.resize(size, false);
    BBMaxSet.resize(size, InitOptimistic);
  
    // Genset and Killset are initially empty.
    BBGenSet.resize(size, false);
    BBKillSet.resize(size, false);
  }
};

/// ReleaseCodeMotionContext - Context to perform release code motion.
class ReleaseCodeMotionContext : public CodeMotionContext {
  /// All the release block state for all the basic blocks in the function. 
  llvm::SmallDenseMap<SILBasicBlock *, ReleaseBlockState *> BlockStates;

  /// We are not moving epilogue releases.
  bool FreezeEpilogueReleases;

  /// The epilogue release matcher we are currently using.
  ConsumedArgToEpilogueReleaseMatcher &ERM;

  /// Return true if the instruction blocks the Ptr to be moved further.
  bool mayBlockCodeMotion(SILInstruction *II, SILValue Ptr) override {
    // NOTE: If more checks are to be added, place the most expensive in the end.
    // This function is called many times.
    //
    // We can not move a release above the instruction that defines the
    // released value.
    if (II == Ptr->getDefiningInstruction())
      return true;
    // Identical RC root blocks code motion, we will be able to move this release
    // further once we move the blocking release.
    if (isReleaseInstruction(II) && getRCRoot(II) == Ptr)
      return true;
    // Stop at may interfere.
    if (mayHaveSymmetricInterference(II, Ptr, AA))
      return true;
    // This instruction does not block the release.
    return false;
  }

  /// Return the successor instruction if it happens to be a release with the
  /// given RC root, nullptr otherwise.
  SILInstruction *getPrevReusableInst(SILInstruction *I, SILValue Root) {
    if (&*I->getParent()->begin() == I)
      return nullptr;
    auto Prev = &*std::prev(SILBasicBlock::iterator(I));
    if (isReleaseInstruction(Prev) && getRCRoot(Prev) == Root)
      return Prev;
    return nullptr;
  }

public:
  /// Constructor.
  ReleaseCodeMotionContext(llvm::SpecificBumpPtrAllocator<BlockState> &BPA,
                           SILFunction *F, PostOrderFunctionInfo *PO,
                           AliasAnalysis *AA, RCIdentityFunctionInfo *RCFI,
                           bool FreezeEpilogueReleases,
                           ConsumedArgToEpilogueReleaseMatcher &ERM)
      : CodeMotionContext(BPA, F, PO, AA, RCFI),
        FreezeEpilogueReleases(FreezeEpilogueReleases), ERM(ERM) {}

  /// virtual destructor.
  ~ReleaseCodeMotionContext() override {}

  /// Return true if the data flow can converge in 1 iteration.
  bool requireIteration() override;

  /// Initialize necessary things to run the iterative data flow.
  void initializeCodeMotionDataFlow() override;

  /// Initialize the basic block maximum refcounted set.
  void initializeCodeMotionBBMaxSet() override;

  /// Compute the genset and killset for every root in every basic block.
  void computeCodeMotionGenKillSet() override;

  /// Run the iterative data flow to converge.
  void convergeCodeMotionDataFlow() override;

  /// Use the data flow results, come up with places to insert the new inst.
  void computeCodeMotionInsertPoints() override;

  /// Remove the old retains and create the new *moved* refcounted instructions
  bool performCodeMotion() override;

  /// Compute the BBSetIn and BBSetOut for the current basic
  /// block with the generated gen and kill set.
  bool processBBWithGenKillSet(SILBasicBlock *BB) override;

  /// Merge the data flow states.
  void mergeBBDataFlowStates(SILBasicBlock *BB) override;
};

bool ReleaseCodeMotionContext::requireIteration() {
  // If all basic blocks will have their successors processed if the basic
  // blocks in the functions are iterated in post order. Then this function
  // can be processed in one iteration, i.e. no need to generate the genset
  // and killset.
  llvm::SmallPtrSet<SILBasicBlock *, 4> PBBs;
  for (SILBasicBlock *B : PO->getPostOrder()) {
    for (auto &X : B->getSuccessors()) {
      if (!PBBs.count(X))
        return true;
    }
    PBBs.insert(B);
  }
  return false;
}

void ReleaseCodeMotionContext::initializeCodeMotionDataFlow() {
  // All blocks which are initialized with 1-bits. These are all blocks which
  // eventually reach the function exit (return, throw), excluding the
  // function exit blocks themselves.
  // Optimistic initialization enables moving releases across loops. On the
  // other hand, blocks, which never reach the function exit, e.g. infinite
  // loop blocks, must be excluded. Otherwise we would end up inserting
  // completely unrelated release instructions in such blocks.
  llvm::SmallPtrSet<SILBasicBlock *, 32> BlocksInitOptimistically;

  llvm::SmallVector<SILBasicBlock *, 32> Worklist;
  
  // Find all the RC roots in the function.
  for (auto &BB : *F) {
    for (auto &II : BB) {
      if (!isReleaseInstruction(&II))
        continue;
      // Do not try to enumerate if we are not hoisting epilogue releases.
      if (FreezeEpilogueReleases && ERM.isEpilogueRelease(&II))
        continue;
      SILValue Root = getRCRoot(&II);
      RCInstructions.insert(&II);
      if (RCRootIndex.find(Root) != RCRootIndex.end())
        continue;
      RCRootIndex[Root] = RCRootVault.size();
      RCRootVault.insert(Root);
    }
    if (MultiIteration && BB.getTerminator()->isFunctionExiting())
      Worklist.push_back(&BB);
  }

  // Find all blocks from which there is a path to the function exit.
  // Note: the Worklist is empty if we are not in MultiIteration mode.
  while (!Worklist.empty()) {
    SILBasicBlock *BB = Worklist.pop_back_val();
    for (SILBasicBlock *Pred : BB->getPredecessorBlocks()) {
      if (BlocksInitOptimistically.insert(Pred).second)
        Worklist.push_back(Pred);
    }
  }

  // Initialize all the data flow bit vector for all basic blocks.
  for (auto &BB : *F) {
    BlockStates[&BB] = new (BPA.Allocate())
            ReleaseBlockState(BlocksInitOptimistically.count(&BB) != 0,
                              RCRootVault.size());
  }
}

void ReleaseCodeMotionContext::initializeCodeMotionBBMaxSet() {
  for (SILBasicBlock *BB : PO->getPostOrder()) {
    // If basic block has no successor, do nothing.
    BlockState *State = BlockStates[BB];
    if (BB->succ_empty()) {
      State->BBMaxSet.reset();
    } else {
      // Intersect in all successors' BBMaxOuts.
      State->BBMaxSet.set();
      for (auto E = BB->succ_end(), I = BB->succ_begin(); I != E; ++I) {
        State->BBMaxSet &= BlockStates[*I]->BBMaxSet;
     }
   }

   // Process the instructions in the basic block to find what refcounted
   // roots are released. If we know that an RC root can't be released at a
   // basic block, then we know we do not need to consider it for the killset.
   // NOTE: this is a conservative approximation, because some releases may be
   // blocked before it reaches this block.
   for (auto II = BB->rbegin(), IE = BB->rend(); II != IE; ++II) {
      if (!isReleaseInstruction(&*II))
        continue;
      State->BBMaxSet.set(RCRootIndex[getRCRoot(&*II)]);
    }
  }
}

void ReleaseCodeMotionContext::computeCodeMotionGenKillSet() {
  for (SILBasicBlock *BB : PO->getPostOrder()) {
    auto *State = BlockStates[BB];
    bool InterestBlock = false;
    for (auto I = BB->rbegin(), E = BB->rend(); I != E; ++I) {
      // Check whether this instruction blocks any RC root code motion.
      for (unsigned i = 0; i < RCRootVault.size(); ++i) {
        if (!State->BBMaxSet.test(i) || !mayBlockCodeMotion(&*I, RCRootVault[i]))
          continue;
        // This instruction blocks this RC root.
        InterestBlock = true;
        State->BBKillSet.set(i);
        State->BBGenSet.reset(i);
      }

      // If this is an epilogue release and we are freezing epilogue release
      // simply continue.
      if (FreezeEpilogueReleases && ERM.isEpilogueRelease(&*I))
        continue;

      // If this is a release instruction, it also generates.
      if (isReleaseInstruction(&*I)) {
        unsigned idx = RCRootIndex[getRCRoot(&*I)];
        State->BBGenSet.set(idx);
        assert(State->BBKillSet.test(idx) && "Killset computed incorrectly");
        State->BBKillSet.reset(idx);
        InterestBlock = true;
      }
    }

    // Handle SILArgument, SILArgument can invalidate.
    for (unsigned i = 0; i < RCRootVault.size(); ++i) {
      auto *A = dyn_cast<SILArgument>(RCRootVault[i]);
      if (!A || A->getParent() != BB)
        continue;
      InterestBlock = true;
      State->BBKillSet.set(i);
      State->BBGenSet.reset(i);
    }

    // Is this interesting to the last iteration of the data flow.
    if (!InterestBlock)
      continue;
    InterestBlocks.insert(BB);
  }
}

void ReleaseCodeMotionContext::mergeBBDataFlowStates(SILBasicBlock *BB) {
  BlockState *State = BlockStates[BB];
  State->BBSetOut.reset();
  // If basic block has no successor, simply reset and return.
  if (BB->succ_empty())
    return;

  // Intersect in all successors' BBSetIn.
  auto Iter = BB->succ_begin();
  State->BBSetOut = BlockStates[*Iter]->BBSetIn;
  Iter = std::next(Iter);
  for (auto E = BB->succ_end(); Iter != E; ++Iter) {
    State->BBSetOut &= BlockStates[*Iter]->BBSetIn;
  }
}

bool ReleaseCodeMotionContext::performCodeMotion() {
  bool Changed = false;
  SmallVector<SILInstruction *, 8> NewReleases;
  // Create the new releases at each anchor point.
  for (auto RC : RCRootVault) {
    auto Iter = InsertPoints.find(RC);
    if (Iter == InsertPoints.end())
      continue;
    for (auto IP : Iter->second) {
      // we are about to insert a new release instruction before the insertion
      // point. Check if the successor instruction is reusable, reuse it, do
      // not insert new instruction and delete old one.
      if (auto I = getPrevReusableInst(IP, Iter->first)) {
        if (RCInstructions.erase(I))
          NewReleases.push_back(I);
        continue;
      }
      if (SILInstruction *I = createDecrementBefore(Iter->first, IP).getPtrOrNull())
        NewReleases.push_back(I);
      Changed = true;
    }
  }
  // Remove the old release instructions.
  for (auto R : RCInstructions) {
    ++NumReleasesHoisted;
    recursivelyDeleteTriviallyDeadInstructions(R, true);
  }

  // Eliminate pairs of retain-release if they are adjacent to each other and
  // retain/release the same RCRoot, e.g.
  //    strong_retain %2
  //    strong_release %2
  for (SILInstruction *ReleaseInst : NewReleases) {
    auto InstIter = ReleaseInst->getIterator();
    if (InstIter == ReleaseInst->getParent()->begin())
      continue;

    SILInstruction *PrevInst = &*std::prev(InstIter);
    if (isRetainInstruction(PrevInst) && getRCRoot(PrevInst) == getRCRoot(ReleaseInst)) {
      recursivelyDeleteTriviallyDeadInstructions(PrevInst, true);
      recursivelyDeleteTriviallyDeadInstructions(ReleaseInst, true);
    }
  }

  return Changed;
}

bool ReleaseCodeMotionContext::processBBWithGenKillSet(SILBasicBlock *BB) {
  ReleaseBlockState *State = BlockStates[BB];
  // Compute the BBSetOut at the end of the basic block.
  mergeBBDataFlowStates(BB);

  // Compute the BBSetIn at the beginning of the basic block.
  State->BBSetOut.reset(State->BBKillSet);
  State->BBSetOut |= State->BBGenSet;
 
  // If BBSetIn changes, then keep iterating until reached a fixed point.
  return State->updateBBSetIn(State->BBSetOut);
}

void ReleaseCodeMotionContext::convergeCodeMotionDataFlow() {
  // Process each basic block with the gen and kill set. Every time the
  // BBSetIn of a basic block changes, the optimization is rerun on its
  // predecessors.
  llvm::SmallVector<SILBasicBlock *, 16> WorkList;
  llvm::SmallPtrSet<SILBasicBlock *, 8> HandledBBs;
  // Push into reverse post order so that we can pop from the back and get
  // post order.
  for (SILBasicBlock *B : PO->getPostOrder()) {
    WorkList.push_back(B);
    HandledBBs.insert(B);
  }
  while (!WorkList.empty()) {
    SILBasicBlock *BB = WorkList.pop_back_val();
    HandledBBs.erase(BB);
    if (processBBWithGenKillSet(BB)) {
      for (auto X : BB->getPredecessorBlocks()) {
        // We do not push basic block into the worklist if its already 
        // in the worklist.
        if (HandledBBs.count(X))
          continue;
        WorkList.push_back(X);
      }
    }
  }
}

void ReleaseCodeMotionContext::computeCodeMotionInsertPoints() {
  // The BBSetIns have converged, run last iteration and figure out insertion
  // point for each RC root.
  for (SILBasicBlock *BB : PO->getPostOrder()) {
    // Intersect in the successor BBSetIns.
    mergeBBDataFlowStates(BB);
    ReleaseBlockState *S = BlockStates[BB];

    // Compute insertion point generated by the edge value transition.
    // If there is a transition from 1 to 0, that means we have a partial
    // merge, which means the release can NOT be hoisted to the current block.
    // place it at the successors.
    for (unsigned i = 0; i < RCRootVault.size(); ++i) {  
      if (S->BBSetOut[i])
        continue;
      for (auto &Succ : BB->getSuccessors()) {
        BlockState *SBB = BlockStates[Succ];
        if (!SBB->BBSetIn[i])
          continue;
        InsertPoints[RCRootVault[i]].push_back(&*(*Succ).begin());
      }
    }

    // Is this block interesting ?
    if (MultiIteration && !InterestBlocks.count(BB))
      continue;

    // Compute insertion point generated by MayUse terminator inst.
    // If terminator instruction can block the RC root. We will have no
    // choice but to anchor the release instructions in the successor blocks.
    for (unsigned i = 0; i < RCRootVault.size(); ++i) {
      SILInstruction *Term = BB->getTerminator();
      if (!S->BBSetOut[i] || !mayBlockCodeMotion(Term, RCRootVault[i]))
        continue;
      for (auto &Succ : BB->getSuccessors()) {
        BlockState *SBB = BlockStates[Succ];
        if (!SBB->BBSetIn[i])
          continue;
        InsertPoints[RCRootVault[i]].push_back(&*(*Succ).begin());
      }
      S->BBSetOut.reset(i);
    }

    // Compute insertion point generated within the basic block. Process
    // instructions in post-order fashion.
    for (auto I = std::next(BB->rbegin()), E = BB->rend(); I != E; ++I) {
      for (unsigned i = 0; i < RCRootVault.size(); ++i) {
        if (!S->BBSetOut[i] || !mayBlockCodeMotion(&*I, RCRootVault[i]))
          continue;
        auto *InsertPt = &*std::next(SILBasicBlock::iterator(&*I));
        InsertPoints[RCRootVault[i]].push_back(InsertPt);
        S->BBSetOut.reset(i);
      }

      // If we are freezing this epilogue release. Simply continue.
      if (FreezeEpilogueReleases && ERM.isEpilogueRelease(&*I))
        continue;

      // This release generates.
      if (isReleaseInstruction(&*I)) {
        S->BBSetOut.set(RCRootIndex[getRCRoot(&*I)]);
      }
    }

    // Compute insertion point generated by SILArgument. SILArgument blocks if
    // it defines the released value.
    for (unsigned i = 0; i < RCRootVault.size(); ++i) {
      if (!S->BBSetOut[i]) 
        continue;
      auto *A = dyn_cast<SILArgument>(RCRootVault[i]);
      if (!A || A->getParent() != BB)
        continue;
      InsertPoints[RCRootVault[i]].push_back(&*BB->begin());
      S->BBSetOut.reset(i);
    }
   
    // Lastly update the BBSetIn, only necessary when we are running a single
    // iteration dataflow.
    if (!MultiIteration) {
      S->updateBBSetIn(S->BBSetOut);
    }
  }
}

//===----------------------------------------------------------------------===//
//            Eliminate Retains Before Program Termination Points
//===----------------------------------------------------------------------===//

static void eliminateRetainsPrecedingProgramTerminationPoints(SILFunction *f) {
  for (auto &block : *f) {
    auto *term = block.getTerminator();
    // If we don't have an unreachable or an unreachable that is the only
    // element in the block, bail.
    if (!isa<UnreachableInst>(term) || term == &*block.begin())
      continue;

    auto iter = std::prev(term->getIterator());

    // If we have an apply next, see if it is a program termination point. In
    // such a case, we can ignore it. All other functions though imply we must
    // bail. If we don't have a function here, check for side
    if (auto apply = FullApplySite::isa(&*iter)) {
      SILFunction *callee = apply.getCalleeFunction();
      if (!callee ||
          !callee->hasSemanticsAttr(SEMANTICS_ARC_PROGRAMTERMINATION_POINT)) {
        continue;
      }
    } else {
      // If we didn't have an apply, move back onto the unreachable so that we
      // can begin the loop in a proper state where we the current position of
      // the iterator has already been tested.
      ++iter;
    }

    while (iter != block.begin()) {
      // Move iter back to the prev instruction and see if iter is a retain
      // instruction. If it is not, then break out of the loop. We found a
      // non-retain instruction so can not optimize further since we do not want
      // to shorten the lifetime of any values that may be used before the
      // program termination.
      --iter;

      // First check if iter has side-effects. If iter doesn't have
      // side-effects, then ignore it.
      //
      // TODO: Use SideEffectsAnalysis here.
      if (!iter->mayHaveSideEffects())
        continue;

      if (!isa<StrongRetainInst>(&*iter) && !isa<RetainValueInst>(&*iter)) {
        break;
      }

      // Since we are going to delete this instruction, we grab the pointer to
      // the instruction, move iter to the prev instruction and erase the
      // instruction.
      auto *i = &*iter;
      auto tmp = prev_or_default(iter, block.begin(), block.end());
      i->eraseFromParent();

      // If tmp is the end of the block, then we wrapped... break out of the
      // loop we did all of the work that we could.
      if (tmp == block.end())
        break;

      // Otherwise, set iter to point at the next instruction.
      iter = std::next(tmp);
    }
  }
}

//===----------------------------------------------------------------------===//
//                           Top Level Entry Point
//===----------------------------------------------------------------------===//

namespace {

/// Code motion kind.
enum CodeMotionKind : unsigned { Retain = 0, Release = 1};

class ARCCodeMotion : public SILFunctionTransform {
  /// Whether to hoist releases or sink retains.
  CodeMotionKind Kind;

  /// Freeze epilogue release or not.
  bool FreezeEpilogueReleases;

public:
  /// Constructor.
  ARCCodeMotion(CodeMotionKind H, bool F) : Kind(H), FreezeEpilogueReleases(F) {}

  /// The entry point to the transformation.
  void run() override {
    // Code motion disabled.
    if (DisableARCCodeMotion)
      return;

    // Respect function no.optimize.
    SILFunction *F = getFunction();
    if (!F->shouldOptimize())
      return;

<<<<<<< HEAD
    // SWIFT_ENABLE_TENSORFLOW
    // FIXME: This pass is incredibly slow with large functions.  Disable it
    // when EnableARCOptimizations is disabled.
    if (!F->getModule().getOptions().EnableARCOptimizations)
      return;

    // Return if there is critical edge and we are disabling critical edge
    // splitting.
    if (DisableIfWithCriticalEdge && hasCriticalEdges(*F, false))
      return;

=======
>>>>>>> f2048ce2
    LLVM_DEBUG(llvm::dbgs() << "*** ARCCM on function: " << F->getName()
                            << " ***\n");

    PostOrderAnalysis *POA = PM->getAnalysis<PostOrderAnalysis>();

    // Split all critical edges.
    //
    // TODO: maybe we can do this lazily or maybe we should disallow SIL passes
    // to create critical edges.
    bool EdgeChanged = splitAllCriticalEdges(*F, nullptr, nullptr);
    if (EdgeChanged)
      POA->invalidateFunction(F);

    auto *PO = POA->get(F);
    auto *AA = PM->getAnalysis<AliasAnalysis>();
    auto *RCFI = PM->getAnalysis<RCIdentityAnalysis>()->get(F);

    llvm::SpecificBumpPtrAllocator<BlockState> BPA;
    bool InstChanged = false;
    if (Kind == Release) {
      // TODO: we should consider Throw block as well, or better we should
      // abstract the Return block or Throw block away in the matcher.
      SILArgumentConvention Conv[] = {SILArgumentConvention::Direct_Owned};
      ConsumedArgToEpilogueReleaseMatcher ERM(RCFI, F,
            Conv,
            ConsumedArgToEpilogueReleaseMatcher::ExitKind::Return);

      ReleaseCodeMotionContext RelCM(BPA, F, PO, AA, RCFI, 
                                     FreezeEpilogueReleases, ERM); 
      // Run release hoisting.
      InstChanged |= RelCM.run();
    } else {
      RetainCodeMotionContext RetCM(BPA, F, PO, AA, RCFI);
      // Run retain sinking.
      InstChanged |= RetCM.run();
      // Eliminate any retains that are right before program termination
      // points. We assume that any retains before semantic calls marked as
      // program termination points can be eliminated since by assumption we are
      // going to be leaking these objects and any releases that were afterwards
      // were already eliminated. Assuming that the IR is correctly balanced
      // from an ARC perspective.
      eliminateRetainsPrecedingProgramTerminationPoints(F);
    }

    if (EdgeChanged) {
      // We splitted critical edges.
      invalidateAnalysis(SILAnalysis::InvalidationKind::FunctionBody);
      return;
    }
    if (InstChanged) {
      // We moved instructions.
      invalidateAnalysis(SILAnalysis::InvalidationKind::Instructions);
    }
  }
};

} // end anonymous namespace

/// Sink Retains.
SILTransform *swift::createRetainSinking() {
  return new ARCCodeMotion(CodeMotionKind::Retain, false);
}

/// Hoist releases, but not epilogue release. ASO relies on epilogue releases
/// to prove knownsafety on enclosed releases.
SILTransform *swift::createReleaseHoisting() {
  return new ARCCodeMotion(CodeMotionKind::Release, true);
}

/// Hoist all releases.
SILTransform *swift::createLateReleaseHoisting() {
  return new ARCCodeMotion(CodeMotionKind::Release, false);
}<|MERGE_RESOLUTION|>--- conflicted
+++ resolved
@@ -1152,20 +1152,12 @@
     if (!F->shouldOptimize())
       return;
 
-<<<<<<< HEAD
     // SWIFT_ENABLE_TENSORFLOW
     // FIXME: This pass is incredibly slow with large functions.  Disable it
     // when EnableARCOptimizations is disabled.
     if (!F->getModule().getOptions().EnableARCOptimizations)
       return;
 
-    // Return if there is critical edge and we are disabling critical edge
-    // splitting.
-    if (DisableIfWithCriticalEdge && hasCriticalEdges(*F, false))
-      return;
-
-=======
->>>>>>> f2048ce2
     LLVM_DEBUG(llvm::dbgs() << "*** ARCCM on function: " << F->getName()
                             << " ***\n");
 
