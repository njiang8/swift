--- conflicted
+++ resolved
@@ -313,7 +313,8 @@
 let medium = sampleData(.medium)
 let large = sampleData(.large)
 
-<<<<<<< HEAD
+let array809 = byteArray(size: 809)
+
 struct Count0<S: Sequence> : Sequence {
   let base: S
   init (_ base:S) { self.base = base }
@@ -336,14 +337,6 @@
     var underestimatedCount: Int {
         return exact ? count : 0
     }
-=======
-let array809 = byteArray(size: 809)
-
-let repeatElementSeq = { count in
-  return sequence(state: count) { (i: inout Int) -> UInt8? in
-    defer { i = i &- 1 }; return i > 0 ? UInt8(0xA0) : nil
-  }
->>>>>>> de86e4f7
 }
 
 enum SampleKind {
