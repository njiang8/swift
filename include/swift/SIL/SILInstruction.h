//===--- SILInstruction.h - Instructions for SIL code -----------*- C++ -*-===//
//
// This source file is part of the Swift.org open source project
//
// Copyright (c) 2014 - 2016 Apple Inc. and the Swift project authors
// Licensed under Apache License v2.0 with Runtime Library Exception
//
// See http://swift.org/LICENSE.txt for license information
// See http://swift.org/CONTRIBUTORS.txt for the list of Swift project authors
//
//===----------------------------------------------------------------------===//
//
// This file defines the high-level SILInstruction class used for SIL code.
//
//===----------------------------------------------------------------------===//

#ifndef SWIFT_SIL_INSTRUCTION_H
#define SWIFT_SIL_INSTRUCTION_H

#include "swift/AST/Builtins.h"
#include "swift/AST/ProtocolConformanceRef.h"
#include "swift/SIL/Consumption.h"
#include "swift/SIL/SILAllocated.h"
#include "swift/SIL/SILLocation.h"
#include "swift/SIL/SILSuccessor.h"
#include "swift/SIL/SILDeclRef.h"
#include "swift/SIL/SILValue.h"
#include "llvm/ADT/ilist_node.h"
#include "llvm/ADT/ilist.h"
#include "llvm/ADT/APFloat.h"
#include "llvm/ADT/APInt.h"
#include "llvm/Support/TrailingObjects.h"

namespace swift {

class DeclRefExpr;
class FloatLiteralExpr;
class FuncDecl;
class IntegerLiteralExpr;
class SILBasicBlock;
class SILBuilder;
class SILDebugLocation;
class SILDebugScope;
class SILFunction;
class SILGlobalVariable;
class SILOpenedArchetypesState;
class SILType;
class SILArgument;
class Stmt;
class StringLiteralExpr;
class Substitution;
class ValueDecl;
class VarDecl;
class FunctionRefInst;

template <typename ImplClass> class SILClonerWithScopes;

// An enum class for SILInstructions that enables exhaustive switches over
// instructions.
enum class SILInstructionKind : std::underlying_type<ValueKind>::type {
#define INST(Id, Parent, TextualName, MemoryBehavior, ReleasingBehavior)       \
  Id = static_cast<std::underlying_type<ValueKind>::type>(ValueKind::Id),
#include "SILNodes.def"
};

/// This is the root class for all instructions that can be used as the contents
/// of a Swift SILBasicBlock.
class SILInstruction : public ValueBase,public llvm::ilist_node<SILInstruction>{
  friend llvm::ilist_traits<SILInstruction>;
  friend llvm::ilist_traits<SILBasicBlock>;

  /// A backreference to the containing basic block.  This is maintained by
  /// ilist_traits<SILInstruction>.
  SILBasicBlock *ParentBB;

  /// This instruction's containing lexical scope and source location
  /// used for debug info and diagnostics.
  SILDebugLocation Location;

<<<<<<< HEAD
=======
  friend llvm::ilist_sentinel_traits<SILInstruction>;
>>>>>>> 9c4f1a58
  SILInstruction() = delete;
  void operator=(const SILInstruction &) = delete;
  void operator delete(void *Ptr, size_t) = delete;

  /// Check any special state of instructions that are not represented in the
  /// instructions operands/type.
  bool hasIdenticalState(const SILInstruction *RHS) const;

  /// Update this instruction's SILDebugScope. This function should
  /// never be called directly. Use SILBuilder, SILBuilderWithScope or
  /// SILClonerWithScope instead.
  void setDebugScope(SILBuilder &B, const SILDebugScope *DS);

protected:
  SILInstruction(ValueKind Kind, SILDebugLocation DebugLoc,
                 SILType Ty = SILType())
      : ValueBase(Kind, Ty), ParentBB(0), Location(DebugLoc) {}

public:
  /// Instructions should be allocated using a dedicated instruction allocation
  /// function from the ContextTy.
  template <typename ContextTy>
  void *operator new(size_t Bytes, const ContextTy &C,
                     size_t Alignment = alignof(ValueBase)) {
    return C.allocateInst(Bytes, Alignment);
  }

  enum class MemoryBehavior {
    None,
    /// The instruction may read memory.
    MayRead,
    /// \brief The instruction may write to memory.
    MayWrite,
    /// The instruction may read or write memory.
    MayReadWrite,
    /// \brief The instruction may have side effects not captured
    ///        solely by its users. Specifically, it can return,
    ///        release memory, or store. Note, alloc is not considered
    ///        to have side effects because its result/users represent
    ///        its effect.
    MayHaveSideEffects,
  };

  /// Enumeration representing whether the execution of an instruction can
  /// result in memory being released.
  enum class ReleasingBehavior {
    DoesNotRelease,
    MayRelease,
  };

  const SILBasicBlock *getParent() const { return ParentBB; }
  SILBasicBlock *getParent() { return ParentBB; }

  SILFunction *getFunction();
  const SILFunction *getFunction() const;

  SILModule &getModule() const;

  /// This instruction's source location (AST node).
  SILLocation getLoc() const;
  const SILDebugScope *getDebugScope() const;
  SILDebugLocation getDebugLocation() const { return Location; }

  /// Sets the debug location.
  /// Note: Usually it should not be needed to use this function as the location
  /// is already set in when creating an instruction.
  void setDebugLocation(SILDebugLocation Loc) { Location = Loc; }

  /// removeFromParent - This method unlinks 'self' from the containing basic
  /// block, but does not delete it.
  ///
  void removeFromParent();

  /// eraseFromParent - This method unlinks 'self' from the containing basic
  /// block and deletes it.
  ///
  void eraseFromParent();

  /// Unlink this instruction from its current basic block and insert it into
  /// the basic block that Later lives in, right before Later.
  void moveBefore(SILInstruction *Later);

  /// Unlink this instruction from its current basic block and insert it into
  /// the basic block that Earlier lives in, right after Earlier.
  void moveAfter(SILInstruction *Earlier);

  /// \brief Drops all uses that belong to this instruction.
  void dropAllReferences();

  /// \brief Replace all uses of this instruction with Undef.
  ///
  /// TODO: This should be on ValueBase, but ValueBase currently does not have
  /// access to a SILModule. If that ever changes, this method should move to
  /// ValueBase.
  void replaceAllUsesWithUndef();

  /// Return the array of operands for this instruction.
  ArrayRef<Operand> getAllOperands() const;

  /// Return the array of type dependent operands for this instruction.
  ///
  /// Type dependent operands are hidden operands, i.e. not part of the SIL
  /// syntax (although they are printed as "type-defs" in comments).
  /// Their purpose is to establish a def-use relationship between
  ///   -) an instruction/argument which defines a type, e.g. open_existential
  /// and
  ///   -) this instruction, which uses the type, but doesn't use the defining
  ///      instruction as value-operand, e.g. a type in the substitution list.
  ///
  /// Currently there are two kinds of type dependent operands:
  ///
  /// 1. for opened archetypes:
  ///     %o = open_existential_addr %0 : $*P to $*@opened("UUID") P
  ///     %w = witness_method $@opened("UUID") P, ... // type-defs: %o
  ///
  /// 2. for the dynamic self argument:
  ///     sil @foo : $@convention(method) (@thick X.Type) {
  ///     bb0(%0 : $@thick X.Type):
  ///       %a = apply %f<@dynamic_self X>() ... // type-defs: %0
  ///
  /// The type dependent operands are just there to let optimizations know that
  /// there is a dependency between the instruction/argument which defines the
  /// type and the instruction which uses the type.
  ArrayRef<Operand> getTypeDependentOperands() const;

  /// Return the array of mutable operands for this instruction.
  MutableArrayRef<Operand> getAllOperands();

  /// Return the array of mutable type dependent operands for this instruction.
  MutableArrayRef<Operand> getTypeDependentOperands();

  unsigned getNumOperands() const { return getAllOperands().size(); }

  unsigned getNumTypeDependentOperands() const {
    return getTypeDependentOperands().size();
  }

  bool isTypeDependentOperand(unsigned i) const {
    return i >= getNumOperands() - getNumTypeDependentOperands();
  }

  bool isTypeDependentOperand(Operand &O) const {
    assert(O.getUser() == this &&
           "Operand does not belong to a SILInstruction");
    return isTypeDependentOperand(O.getOperandNumber());
  }

  SILValue getOperand(unsigned Num) const {
    return getAllOperands()[Num].get();
  }
  void setOperand(unsigned Num, SILValue V) { getAllOperands()[Num].set(V); }
  void swapOperands(unsigned Num1, unsigned Num2) {
    getAllOperands()[Num1].swap(getAllOperands()[Num2]);
  }

  MemoryBehavior getMemoryBehavior() const;
  ReleasingBehavior getReleasingBehavior() const;

  /// Returns true if the instruction may release any object.
  bool mayRelease() const;

  /// Returns true if the instruction may release or may read the reference
  /// count of any object.
  bool mayReleaseOrReadRefCount() const;

  /// Can this instruction abort the program in some manner?
  bool mayTrap() const;

  /// Returns true if the given instruction is completely identical to RHS.
  bool isIdenticalTo(const SILInstruction *RHS) const {
    return isIdenticalTo(RHS,
                         [](const SILValue &Op1, const SILValue &Op2) -> bool {
                           return Op1 == Op2; });
  }
  
  /// Returns true if the given instruction is completely identical to RHS,
  /// using \p opEqual to compare operands.
  ///
  template <typename OpCmp>
  bool isIdenticalTo(const SILInstruction *RHS, OpCmp opEqual) const {
    // Quick check if both instructions have the same kind, number of operands,
    // and types. This should filter out most cases.
    if (getKind() != RHS->getKind() ||
        getNumOperands() != RHS->getNumOperands() ||
        getType() != RHS->getType()) {
      return false;
    }
    
    // Check operands.
    for (unsigned i = 0, e = getNumOperands(); i != e; ++i)
      if (!opEqual(getOperand(i), RHS->getOperand(i)))
        return false;

    // Check any special state of instructions that are not represented in the
    // instructions operands/type.
    return hasIdenticalState(RHS);
  }

  /// \brief Returns true if the instruction may have side effects.
  ///
  /// Instructions that store into memory or change retain counts as well as
  /// calls and deallocation instructions are considered to have side effects
  /// that are not visible by merely examining their uses.
  bool mayHaveSideEffects() const;

  /// Returns true if the instruction may write to memory.
  bool mayWriteToMemory() const {
    MemoryBehavior B = getMemoryBehavior();
    return B == MemoryBehavior::MayWrite ||
      B == MemoryBehavior::MayReadWrite ||
      B == MemoryBehavior::MayHaveSideEffects;
  }

  /// Returns true if the instruction may read from memory.
  bool mayReadFromMemory() const {
    MemoryBehavior B = getMemoryBehavior();
    return B == MemoryBehavior::MayRead ||
      B == MemoryBehavior::MayReadWrite ||
      B == MemoryBehavior::MayHaveSideEffects;
  }

  /// Returns true if the instruction may read from or write to memory.
  bool mayReadOrWriteMemory() const {
    return getMemoryBehavior() != MemoryBehavior::None;
  }

  /// Returns true if the result of this instruction is a pointer to stack
  /// allocated memory. In this case there must be an adjacent deallocating
  /// instruction.
  bool isAllocatingStack() const;

  /// Returns true if this is the deallocation of a stack allocating instruction.
  /// The first operand must be the allocating instruction.
  bool isDeallocatingStack() const;

  static bool classof(const ValueBase *V) {
    return V->getKind() >= ValueKind::First_SILInstruction &&
           V->getKind() <= ValueKind::Last_SILInstruction;
  }

  /// Create a new copy of this instruction, which retains all of the operands
  /// and other information of this one.  If an insertion point is specified,
  /// then the new instruction is inserted before the specified point, otherwise
  /// the new instruction is returned without a parent.
  SILInstruction *clone(SILInstruction *InsertPt = nullptr);

  /// Invoke an Instruction's destructor. This dispatches to the appropriate
  /// leaf class destructor for the type of the instruction. This does not
  /// deallocate the instruction.
  static void destroy(SILInstruction *I);

  /// Returns true if the instruction can be duplicated without any special
  /// additional handling. It is important to know this information when
  /// you perform such optimizations like e.g. jump-threading.
  bool isTriviallyDuplicatable() const;
};

/// Returns the combined behavior of \p B1 and \p B2.
inline SILInstruction::MemoryBehavior
combineMemoryBehavior(SILInstruction::MemoryBehavior B1,
                  SILInstruction::MemoryBehavior B2) {
  // Basically the combined behavior is the maximum of both operands.
  auto Result = std::max(B1, B2);

  // With one exception: MayRead, MayWrite -> MayReadWrite.
  if (Result == SILInstruction::MemoryBehavior::MayWrite &&
        (B1 == SILInstruction::MemoryBehavior::MayRead ||
         B2 == SILInstruction::MemoryBehavior::MayRead))
    return SILInstruction::MemoryBehavior::MayReadWrite;
  return Result;
}

/// Pretty-print the MemoryBehavior.
llvm::raw_ostream &operator<<(llvm::raw_ostream &OS,
                              SILInstruction::MemoryBehavior B);
/// Pretty-print the ReleasingBehavior.
llvm::raw_ostream &operator<<(llvm::raw_ostream &OS,
                              SILInstruction::ReleasingBehavior B);

/// A template base class for instructions that take a single SILValue operand
/// and has no result or a single value result.
template<ValueKind KIND, typename BASE = SILInstruction, bool HAS_RESULT = true>
class UnaryInstructionBase : public BASE {
  // Space for 1 operand.
  FixedOperandList<1> Operands;

  /// Check HAS_RESULT in enable_if predicates by injecting a dependency on
  /// a template argument.
  template<typename X>
  struct has_result {
    enum { value = HAS_RESULT };
  };

public:
  UnaryInstructionBase(SILDebugLocation DebugLoc, SILValue Operand)
      : BASE(KIND, DebugLoc), Operands(this, Operand) {}

  template <typename X = void>
  UnaryInstructionBase(
      SILDebugLocation DebugLoc, SILValue Operand,
      typename std::enable_if<has_result<X>::value, SILType>::type Ty)
      : BASE(KIND, DebugLoc, Ty), Operands(this, Operand) {}

  template <typename X = void, typename... A>
  UnaryInstructionBase(
      SILDebugLocation DebugLoc, SILValue Operand,
      typename std::enable_if<has_result<X>::value, SILType>::type Ty,
      A &&... args)
      : BASE(KIND, DebugLoc, Ty, std::forward<A>(args)...),
        Operands(this, Operand) {}

  SILValue getOperand() const { return Operands[0].get(); }
  void setOperand(SILValue V) { Operands[0].set(V); }

  Operand &getOperandRef() { return Operands[0]; }

  /// getType() is ok if this is known to only have one type.
  template<typename X = void>
  typename std::enable_if<has_result<X>::value, SILType>::type
  getType() const { return ValueBase::getType(); }

  ArrayRef<Operand> getAllOperands() const { return Operands.asArray(); }
  MutableArrayRef<Operand> getAllOperands() { return Operands.asArray(); }

  ArrayRef<Operand> getTypeDependentOperands() const {
    return {};
  }

  MutableArrayRef<Operand> getTypeDependentOperands() {
    return {};
  }

  static bool classof(const ValueBase *V) {
    return V->getKind() == KIND;
  }
};

/// A template base class for instructions that take a single regular SILValue
/// operand, a set of type dependent operands and has no result
/// or a single value result. The operands are tail allocated after the
/// instruction. Further trailing data can be allocated as well if
/// TRAILING_TYPES are provided.
template<ValueKind KIND, typename DERIVED,
         typename BASE, bool HAS_RESULT,
         typename... TRAILING_TYPES>
class UnaryInstructionWithTypeDependentOperandsBase :
  public BASE,
  protected llvm::TrailingObjects<DERIVED, Operand, TRAILING_TYPES...> {

  /// Check HAS_RESULT in enable_if predicates by injecting a dependency on
  /// a template argument.
  template<typename X>
  struct has_result {
    enum { value = HAS_RESULT };
  };

protected:
  friend llvm::TrailingObjects<DERIVED, Operand, TRAILING_TYPES...>;

  typedef llvm::TrailingObjects<DERIVED, Operand, TRAILING_TYPES...>
      TrailingBase;

  using TrailingBase::totalSizeToAlloc;

  // Total number of operands of this instruction.
  // It is number of type dependent operands + 1.
  unsigned NumOperands;

public:
  // Destruct tail allocated objects.
  ~UnaryInstructionWithTypeDependentOperandsBase() {
    Operand *Operands = &getAllOperands()[0];
    for (unsigned i = 0, end = NumOperands; i < end; ++i) {
      Operands[i].~Operand();
    }
  }

  size_t numTrailingObjects(
      typename TrailingBase::template OverloadToken<Operand>) const {
    return NumOperands;
  }

  UnaryInstructionWithTypeDependentOperandsBase(
      SILDebugLocation DebugLoc, SILValue Operand,
      ArrayRef<SILValue> TypeDependentOperands)
      : BASE(KIND, DebugLoc), NumOperands(1 + TypeDependentOperands.size()) {
    TrailingOperandsList::InitOperandsList(getAllOperands().begin(), this,
                                           Operand, TypeDependentOperands);
  }

  template <typename X = void>
  UnaryInstructionWithTypeDependentOperandsBase(
      SILDebugLocation DebugLoc, SILValue Operand,
      ArrayRef<SILValue> TypeDependentOperands,
      typename std::enable_if<has_result<X>::value, SILType>::type Ty)
      : BASE(KIND, DebugLoc, Ty),
        NumOperands(1 + TypeDependentOperands.size())
  {
    TrailingOperandsList::InitOperandsList(getAllOperands().begin(), this,
                                           Operand, TypeDependentOperands);
  }

  template <typename X = void, typename... A>
  UnaryInstructionWithTypeDependentOperandsBase(
      SILDebugLocation DebugLoc, SILValue Operand,
      ArrayRef<SILValue> TypeDependentOperands,
      typename std::enable_if<has_result<X>::value, SILType>::type Ty,
      A &&... args)
      : BASE(KIND, DebugLoc, Ty, std::forward<A>(args)...),
        NumOperands(1 + TypeDependentOperands.size())
  {
    TrailingOperandsList::InitOperandsList(getAllOperands().begin(), this,
                                           Operand, TypeDependentOperands);
  }

  unsigned getNumTypeDependentOperands() const {
    return NumOperands - 1;
  }

  SILValue getOperand() const { return getAllOperands()[0].get(); }
  void setOperand(SILValue V) { getAllOperands()[0].set(V); }

  Operand &getOperandRef() { return getAllOperands()[0]; }

  /// getType() is ok if this is known to only have one type.
  template<typename X = void>
  typename std::enable_if<has_result<X>::value, SILType>::type
  getType() const { return ValueBase::getType(); }

  ArrayRef<Operand> getAllOperands() const {
    return {TrailingBase::template getTrailingObjects<Operand>(),
            static_cast<size_t>(NumOperands)};
  }

  MutableArrayRef<Operand> getAllOperands() {
    return {TrailingBase::template getTrailingObjects<Operand>(),
            static_cast<size_t>(NumOperands)};
  }

  ArrayRef<Operand> getTypeDependentOperands() const {
    return getAllOperands().slice(1);
  }

  MutableArrayRef<Operand> getTypeDependentOperands() {
    return getAllOperands().slice(1);
  }

  static bool classof(const ValueBase *V) {
    return V->getKind() == KIND;
  }
};

/// Holds common debug information about local variables and function
/// arguments that are needed by DebugValueInst, DebugValueAddrInst,
/// AllocStackInst, and AllocBoxInst.
struct SILDebugVariable {
  SILDebugVariable() : Constant(true), ArgNo(0) {}
  SILDebugVariable(bool Constant, unsigned ArgNo)
    : Constant(Constant), ArgNo(ArgNo) {}
  SILDebugVariable(StringRef Name, bool Constant, unsigned ArgNo)
    : Name(Name), Constant(Constant), ArgNo(ArgNo) {}
  StringRef Name;
  bool Constant;
  unsigned ArgNo;
};

/// A DebugVariable where storage for the strings has been
/// tail-allocated following the parent SILInstruction.
class TailAllocatedDebugVariable {
  /// The source function argument position from left to right
  /// starting with 1 or 0 if this is a local variable.
  unsigned ArgNo : 16;
  /// When this is nonzero there is a tail-allocated string storing
  /// variable name present. This typically only happens for
  /// instructions that were created from parsing SIL assembler.
  unsigned NameLength : 15;
  bool Constant : 1;
public:
  TailAllocatedDebugVariable(SILDebugVariable DbgVar, char *buf);

  unsigned getArgNo() const { return ArgNo; }
  void setArgNo(unsigned N) { ArgNo = N; }
  /// Returns the name of the source variable, if it is stored in the
  /// instruction.
  StringRef getName(const char *buf) const;
  bool isLet() const  { return Constant; }

  SILDebugVariable get(VarDecl *VD, const char *buf) const {
    if (VD)
      return {VD->getName().empty() ? "" : VD->getName().str(), VD->isLet(),
              getArgNo()};
    else
      return {getName(buf), isLet(), getArgNo()};
  }
};

//===----------------------------------------------------------------------===//
// Allocation Instructions
//===----------------------------------------------------------------------===//

/// Abstract base class for allocation instructions, like alloc_stack, alloc_box
/// and alloc_ref, etc.
class AllocationInst : public SILInstruction {
protected:
  AllocationInst(ValueKind Kind, SILDebugLocation DebugLoc, SILType Ty)
      : SILInstruction(Kind, DebugLoc, Ty) {}

public:

  static bool classof(const ValueBase *V) {
    return V->getKind() >= ValueKind::First_AllocationInst &&
      V->getKind() <= ValueKind::Last_AllocationInst;
  }
};

/// Base class for allocation/deallocation instructions where the allocation
/// can be promoted to the stack.
/// Note that IRGen can still decide to _not_ promote the allocation on the
/// stack.
class StackPromotable {

  /// If true, the allocation can be done on the stack (the final decision is
  /// in IRGen).
  bool OnStack = false;

public:
  StackPromotable(bool OnStack) : OnStack(OnStack) { }

  bool canAllocOnStack() const { return OnStack; }

  void setStackAllocatable() { OnStack = true; }
};

/// AllocStackInst - This represents the allocation of an unboxed (i.e., no
/// reference count) stack memory.  The memory is provided uninitialized.
class AllocStackInst final
    : public AllocationInst,
      private llvm::TrailingObjects<AllocStackInst, Operand, char> {
  friend TrailingObjects;
  friend SILBuilder;

  unsigned NumOperands;
  TailAllocatedDebugVariable VarInfo;

  AllocStackInst(SILDebugLocation Loc, SILType elementType,
                 ArrayRef<SILValue> TypeDependentOperands,
                 SILFunction &F,
                 SILDebugVariable Var);

  static AllocStackInst *create(SILDebugLocation Loc, SILType elementType,
                                SILFunction &F,
                                SILOpenedArchetypesState &OpenedArchetypes,
                                SILDebugVariable Var);

  size_t numTrailingObjects(OverloadToken<Operand>) const {
    return NumOperands;
  }

public:
  ~AllocStackInst() {
    Operand *Operands = getTrailingObjects<Operand>();
    for (unsigned i = 0, end = NumOperands; i < end; ++i) {
      Operands[i].~Operand();
    }
  }

  /// Return the underlying variable declaration associated with this
  /// allocation, or null if this is a temporary allocation.
  VarDecl *getDecl() const;

  /// Return the debug variable information attached to this instruction.
  SILDebugVariable getVarInfo() const {
    return VarInfo.get(getDecl(), getTrailingObjects<char>());
  };
  void setArgNo(unsigned N) { VarInfo.setArgNo(N); }

  /// getElementType - Get the type of the allocated memory (as opposed to the
  /// type of the instruction itself, which will be an address type).
  SILType getElementType() const {
    return getType().getObjectType();
  }

  ArrayRef<Operand> getAllOperands() const {
    return { getTrailingObjects<Operand>(), NumOperands };
  }

  MutableArrayRef<Operand> getAllOperands() {
    return { getTrailingObjects<Operand>(), NumOperands };
  }

  ArrayRef<Operand> getTypeDependentOperands() const {
    return getAllOperands();
  }

  MutableArrayRef<Operand> getTypeDependentOperands() {
    return getAllOperands();
  }

  static bool classof(const ValueBase *V) {
    return V->getKind() == ValueKind::AllocStackInst;
  }
};

/// The base class for AllocRefInst and AllocRefDynamicInst.
class AllocRefInstBase
    : public AllocationInst,
      public StackPromotable {
protected:

  AllocRefInstBase(ValueKind Kind,
                   SILDebugLocation DebugLoc,
                   SILType ObjectType,
                   bool objc, bool canBeOnStack,
                   ArrayRef<SILType> ElementTypes,
                   ArrayRef<SILValue> AllOperands);

  // Number of tail-allocated arrays.
  unsigned short NumTailTypes;

  bool ObjC;

  /// The first NumTailTypes operands are counts for the tail allocated
  /// elements, the remaining operands are opened archetype operands.
  TailAllocatedOperandList<0> Operands;

  SILType *getTypeStorage() {
    return reinterpret_cast<SILType*>(Operands.asArray().end());
  }

  const SILType *getTypeStorage() const {
    return reinterpret_cast<const SILType*>(Operands.asArray().end());
  }

public:
  ArrayRef<SILType> getTailAllocatedTypes() const {
    return {getTypeStorage(), NumTailTypes};
  }

  MutableArrayRef<SILType> getTailAllocatedTypes() {
    return {getTypeStorage(), NumTailTypes};
  }
  
  ArrayRef<Operand> getTailAllocatedCounts() const {
    return getAllOperands().slice(0, NumTailTypes);
  }

  MutableArrayRef<Operand> getTailAllocatedCounts() {
    return getAllOperands().slice(0, NumTailTypes);
  }

  ArrayRef<Operand> getAllOperands() const {
    return Operands.asArray();
  }

  MutableArrayRef<Operand> getAllOperands() {
    return Operands.asArray();
  }
  
  /// Whether to use Objective-C's allocation mechanism (+allocWithZone:).
  bool isObjC() const { return ObjC; }
};

/// AllocRefInst - This represents the primitive allocation of an instance
/// of a reference type. Aside from the reference count, the instance is
/// returned uninitialized.
/// Optionally, the allocated instance contains space for one or more tail-
/// allocated arrays.
class AllocRefInst final : public AllocRefInstBase {
  friend SILBuilder;

  AllocRefInst(SILDebugLocation DebugLoc, SILFunction &F,
               SILType ObjectType,
               bool objc, bool canBeOnStack,
               ArrayRef<SILType> ElementTypes,
               ArrayRef<SILValue> AllOperands)
      : AllocRefInstBase(ValueKind::AllocRefInst, DebugLoc, ObjectType, objc,
                         canBeOnStack, ElementTypes, AllOperands) {
    static_assert(sizeof(AllocRefInst) == sizeof(AllocRefInstBase),
                  "subclass has extra storage");
  }

  static AllocRefInst *create(SILDebugLocation DebugLoc, SILFunction &F,
                              SILType ObjectType,
                              bool objc, bool canBeOnStack,
                              ArrayRef<SILType> ElementTypes,
                              ArrayRef<SILValue> ElementCountOperands,
                              SILOpenedArchetypesState &OpenedArchetypes);

public:
  ArrayRef<Operand> getTypeDependentOperands() const {
    return getAllOperands().slice(NumTailTypes);
  }

  MutableArrayRef<Operand> getTypeDependentOperands() {
    return getAllOperands().slice(NumTailTypes);
  }

  static bool classof(const ValueBase *V) {
    return V->getKind() == ValueKind::AllocRefInst;
  }
};

/// AllocRefDynamicInst - This represents the primitive allocation of
/// an instance of a reference type whose runtime type is provided by
/// the given metatype value. Aside from the reference count, the
/// instance is returned uninitialized.
/// Optionally, the allocated instance contains space for one or more tail-
/// allocated arrays.
class AllocRefDynamicInst final : public AllocRefInstBase {
  friend SILBuilder;

  AllocRefDynamicInst(SILDebugLocation DebugLoc,
                      SILType ty,
                      bool objc,
                      ArrayRef<SILType> ElementTypes,
                      ArrayRef<SILValue> AllOperands)
      : AllocRefInstBase(ValueKind::AllocRefDynamicInst, DebugLoc,
                         ty, objc, false,
                         ElementTypes, AllOperands) {
    static_assert(sizeof(AllocRefInst) == sizeof(AllocRefInstBase),
                  "subclass has extra storage");
  }

  static AllocRefDynamicInst *
  create(SILDebugLocation DebugLoc, SILFunction &F,
         SILValue metatypeOperand, SILType ty, bool objc,
         ArrayRef<SILType> ElementTypes,
         ArrayRef<SILValue> ElementCountOperands,
         SILOpenedArchetypesState &OpenedArchetypes);

public:
  SILValue getMetatypeOperand() const {
    return getAllOperands()[NumTailTypes].get();
  }

  ArrayRef<Operand> getTypeDependentOperands() const {
    return getAllOperands().slice(NumTailTypes + 1);
  }

  MutableArrayRef<Operand> getTypeDependentOperands() {
    return getAllOperands().slice(NumTailTypes + 1);
  }

  static bool classof(const ValueBase *V) {
    return V->getKind() == ValueKind::AllocRefDynamicInst;
  }
};

/// AllocValueBufferInst - Allocate memory in a value buffer.
class AllocValueBufferInst final
    : public UnaryInstructionWithTypeDependentOperandsBase<
                                  ValueKind::AllocValueBufferInst,
                                  AllocValueBufferInst,
                                  AllocationInst,
                                  true> {
  friend SILBuilder;

  AllocValueBufferInst(SILDebugLocation DebugLoc, SILType valueType,
                       SILValue operand,
                       ArrayRef<SILValue> TypeDependentOperands);

  static AllocValueBufferInst *
  create(SILDebugLocation DebugLoc, SILType valueType, SILValue operand,
         SILFunction &F, SILOpenedArchetypesState &OpenedArchetypes);

public:

  SILType getValueType() const { return getType().getObjectType(); }
};

/// This represents the allocation of a heap box for a Swift value of some type.
/// The instruction returns two values.  The first return value is the object
/// pointer with Builtin.NativeObject type.  The second return value
/// is an address pointing to the contained element. The contained
/// element is uninitialized.
class AllocBoxInst final
    : public AllocationInst,
      private llvm::TrailingObjects<AllocBoxInst, Operand, char> {
  friend TrailingObjects;
  friend SILBuilder;

  unsigned NumOperands;

  TailAllocatedDebugVariable VarInfo;

  AllocBoxInst(SILDebugLocation DebugLoc, SILType ElementType,
               ArrayRef<SILValue> TypeDependentOperands, SILFunction &F,
               SILDebugVariable Var);

  static AllocBoxInst *create(SILDebugLocation Loc, SILType elementType,
                              SILFunction &F,
                              SILOpenedArchetypesState &OpenedArchetypes,
                              SILDebugVariable Var);

  size_t numTrailingObjects(OverloadToken<Operand>) const {
    return NumOperands;
  }

public:
  ~AllocBoxInst() {
    Operand *Operands = getTrailingObjects<Operand>();
    for (unsigned i = 0, end = NumOperands; i < end; ++i) {
      Operands[i].~Operand();
    }
  }

  SILType getElementType() const {
    return SILType::getPrimitiveObjectType(
        getType().castTo<SILBoxType>()->getBoxedType());
  }

  /// Return the underlying variable declaration associated with this
  /// allocation, or null if this is a temporary allocation.
  VarDecl *getDecl() const;

  /// Return the debug variable information attached to this instruction.
  SILDebugVariable getVarInfo() const {
    return VarInfo.get(getDecl(), getTrailingObjects<char>());
  };

  ArrayRef<Operand> getAllOperands() const {
    return {getTrailingObjects<Operand>(), NumOperands};
  }

  MutableArrayRef<Operand> getAllOperands() {
    return {getTrailingObjects<Operand>(), NumOperands};
  }

  ArrayRef<Operand> getTypeDependentOperands() const {
    return getAllOperands();
  }

  MutableArrayRef<Operand> getTypeDependentOperands() {
    return getAllOperands();
  }

  static bool classof(const ValueBase *V) {
    return V->getKind() == ValueKind::AllocBoxInst;
  }
};

/// This represents the allocation of a heap box for an existential container.
/// The instruction returns two values.  The first return value is the owner
/// pointer, which has the existential type.  The second return value
/// is an address pointing to the contained element. The contained
/// value is uninitialized.
class AllocExistentialBoxInst final
    : public AllocationInst,
      private llvm::TrailingObjects<AllocExistentialBoxInst, Operand> {
  friend TrailingObjects;
  friend SILBuilder;
  unsigned NumOperands;
  CanType ConcreteType;
  ArrayRef<ProtocolConformanceRef> Conformances;

  AllocExistentialBoxInst(SILDebugLocation DebugLoc, SILType ExistentialType,
                          CanType ConcreteType,
                          ArrayRef<ProtocolConformanceRef> Conformances,
                          ArrayRef<SILValue> TypeDependentOperands,
                          SILFunction *Parent);

  static AllocExistentialBoxInst *
  create(SILDebugLocation DebugLoc, SILType ExistentialType,
         CanType ConcreteType, ArrayRef<ProtocolConformanceRef> Conformances,
         SILFunction *Parent, SILOpenedArchetypesState &OpenedArchetypes);

public:
  ~AllocExistentialBoxInst() {
    Operand *Operands = getTrailingObjects<Operand>();
    for (unsigned i = 0, end = NumOperands; i < end; ++i) {
      Operands[i].~Operand();
    }
  }

  CanType getFormalConcreteType() const { return ConcreteType; }

  SILType getExistentialType() const { return getType(); }

  ArrayRef<ProtocolConformanceRef> getConformances() const {
    return Conformances;
  }

  ArrayRef<Operand> getAllOperands() const {
    return {getTrailingObjects<Operand>(), NumOperands};
  }

  MutableArrayRef<Operand> getAllOperands() {
    return {getTrailingObjects<Operand>(), NumOperands};
  }

  ArrayRef<Operand> getTypeDependentOperands() const {
    return getAllOperands();
  }

  MutableArrayRef<Operand> getTypeDependentOperands() {
    return getAllOperands();
  }

  static bool classof(const ValueBase *V) {
    return V->getKind() == ValueKind::AllocExistentialBoxInst;
  }
};

void *allocateApplyInst(SILFunction &F, size_t size, size_t align);
class PartialApplyInst;

/// ApplyInstBase - An abstract class for different kinds of function
/// application.
template <class Impl, class Base,
          bool IsFullApply = !std::is_same<Impl, PartialApplyInst>::value>
class ApplyInstBase;

// The partial specialization for non-full applies.  Note that the
// partial specialization for full applies inherits from this.
template <class Impl, class Base>
class ApplyInstBase<Impl, Base, false> : public Base {
  enum {
    Callee
  };

  /// The type of the callee with our substitutions applied.
  SILType SubstCalleeType;

  /// The number of tail-allocated substitutions, allocated after the operand
  /// list's tail allocation.
  unsigned NumSubstitutions: 31;

  /// Used for apply_inst instructions: true if the called function has an
  /// error result but is not actually throwing.
  bool NonThrowing: 1;

  /// The number of call arguments as required by the callee.
  unsigned NumCallArguments;

  /// The fixed operand is the callee;  the rest are arguments.
  TailAllocatedOperandList<1> Operands;

  Substitution *getSubstitutionsStorage() {
    return reinterpret_cast<Substitution*>(Operands.asArray().end());
  }

  const Substitution *getSubstitutionsStorage() const {
    return reinterpret_cast<const Substitution*>(Operands.asArray().end());
  }

protected:
  template <class... As>
  ApplyInstBase(ValueKind kind, SILDebugLocation DebugLoc, SILValue callee,
                SILType substCalleeType, ArrayRef<Substitution> substitutions,
                ArrayRef<SILValue> args,
                ArrayRef<SILValue> TypeDependentOperands,
                As... baseArgs)
      : Base(kind, DebugLoc, baseArgs...), SubstCalleeType(substCalleeType),
        NumSubstitutions(substitutions.size()), NonThrowing(false),
        NumCallArguments(args.size()),
        Operands(this, args, TypeDependentOperands, callee) {
    static_assert(sizeof(Impl) == sizeof(*this),
        "subclass has extra storage, cannot use TailAllocatedOperandList");
    memcpy(getSubstitutionsStorage(), substitutions.begin(),
           sizeof(substitutions[0]) * substitutions.size());
  }

  static void *allocate(SILFunction &F,
                        ArrayRef<Substitution> substitutions,
                        ArrayRef<SILValue> TypeDependentOperands,
                        ArrayRef<SILValue> args) {
    return allocateApplyInst(
        F, sizeof(Impl) + decltype(Operands)::getExtraSize(
                              args.size() + TypeDependentOperands.size()) +
               sizeof(substitutions[0]) * substitutions.size(),
        alignof(Impl));
  }

  void setNonThrowing(bool isNonThrowing) { NonThrowing = isNonThrowing; }
  
  bool isNonThrowingApply() const { return NonThrowing; }
  
public:
  /// The operand number of the first argument.
  static unsigned getArgumentOperandNumber() { return 1; }

  SILValue getCallee() const { return Operands[Callee].get(); }

  /// Gets the referenced function by looking through partial apply,
  /// convert_function, and thin to thick function until we find a function_ref.
  ///
  /// This is defined out of line to work around incomplete definition
  /// issues. It is at the bottom of the file.
  SILFunction *getCalleeFunction() const;

  /// Gets the referenced function if the callee is a function_ref instruction.
  SILFunction *getReferencedFunction() const {
    if (auto *FRI = dyn_cast<FunctionRefInst>(getCallee()))
      return FRI->getReferencedFunction();
    return nullptr;
  }

  /// Get the type of the callee without the applied substitutions.
  CanSILFunctionType getOrigCalleeType() const {
    return getCallee()->getType().template castTo<SILFunctionType>();
  }

  /// Get the type of the callee with the applied substitutions.
  CanSILFunctionType getSubstCalleeType() const {
    return SubstCalleeType.castTo<SILFunctionType>();
  }
  SILType getSubstCalleeSILType() const {
    return SubstCalleeType;
  }

  bool isCalleeNoReturn() const {
    return getSubstCalleeSILType().isNoReturnFunction();
  }

  bool isCalleeThin() const {
    auto Rep = getSubstCalleeType()->getRepresentation();
    return Rep == FunctionType::Representation::Thin;
  }

  /// True if this application has generic substitutions.
  bool hasSubstitutions() const { return NumSubstitutions != 0; }

  /// The substitutions used to bind the generic arguments of this function.
  MutableArrayRef<Substitution> getSubstitutions() {
    return {getSubstitutionsStorage(), NumSubstitutions};
  }

  ArrayRef<Substitution> getSubstitutions() const {
    return {getSubstitutionsStorage(), NumSubstitutions};
  }

  ArrayRef<Substitution> getSubstitutionsWithoutSelfSubstitution() const {
    assert(getNumArguments() && "Should only be called when Callee has "
           "at least a self parameter.");
    assert(hasSubstitutions() && "Should only be called when Callee has "
           "substitutions.");
    if (getSubstCalleeType()->hasSelfParam())
      return getSubstitutions().slice(1);
    return getSubstitutions();
  }

  /// The arguments passed to this instruction.
  MutableArrayRef<Operand> getArgumentOperands() {
    return Operands.getDynamicAsArray().slice(0, getNumCallArguments());
  }

  ArrayRef<Operand> getArgumentOperands() const {
    return Operands.getDynamicAsArray().slice(0, getNumCallArguments());
  }

  /// The arguments passed to this instruction.
  OperandValueArrayRef getArguments() const {
    return OperandValueArrayRef(
        Operands.getDynamicAsArray().slice(0, getNumCallArguments()));
  }

  /// Returns the number of arguments for this partial apply.
  unsigned getNumArguments() const { return getArguments().size(); }

  Operand &getArgumentRef(unsigned i) {
    return getArgumentOperands()[i];
  }

  /// Return the ith argument passed to this instruction.
  SILValue getArgument(unsigned i) const { return getArguments()[i]; }

  /// Set the ith argument of this instruction.
  void setArgument(unsigned i, SILValue V) {
    return getArgumentOperands()[i].set(V);
  }

  ArrayRef<Operand> getAllOperands() const { return Operands.asArray(); }

  MutableArrayRef<Operand> getAllOperands() { return Operands.asArray(); }

  unsigned getNumCallArguments() const {
    return NumCallArguments;
  }

  ArrayRef<Operand> getTypeDependentOperands() const {
    return Operands.getDynamicAsArray().slice(NumCallArguments);
  }

  MutableArrayRef<Operand> getTypeDependentOperands() {
    return Operands.getDynamicAsArray().slice(NumCallArguments);
  }
};

/// Given the callee operand of an apply or try_apply instruction,
/// does it have the given semantics?
bool doesApplyCalleeHaveSemantics(SILValue callee, StringRef semantics);

/// The partial specialization of ApplyInstBase for full applications.
/// Adds some methods relating to 'self' and to result types that don't
/// make sense for partial applications.
template <class Impl, class Base>
class ApplyInstBase<Impl, Base, true>
  : public ApplyInstBase<Impl, Base, false> {
  using super = ApplyInstBase<Impl, Base, false>;
protected:
  template <class... As>
  ApplyInstBase(As &&...args)
    : ApplyInstBase<Impl, Base, false>(std::forward<As>(args)...) {}

public:
  using super::getCallee;
  using super::getSubstCalleeType;
  using super::hasSubstitutions;
  using super::getSubstitutions;
  using super::getNumArguments;
  using super::getArgument;
  using super::getArguments;
  using super::getArgumentOperands;

  /// The collection of following routines wrap the representation difference in
  /// between the self substitution being first, but the self parameter of a
  /// function being last.
  ///
  /// The hope is that this will prevent any future bugs from coming up related
  /// to this.
  ///
  /// Self is always the last parameter, but self substitutions are always
  /// first. The reason to add this method is to wrap that dichotomy to reduce
  /// errors.
  ///
  /// FIXME: Could this be standardized? It has and will lead to bugs. IMHO.
  SILValue getSelfArgument() const {
    assert(hasSelfArgument() && "Must have a self argument");
    assert(getNumArguments() && "Should only be called when Callee has "
           "arguments.");
    return getArgument(getNumArguments()-1);
  }

  Operand &getSelfArgumentOperand() {
    assert(hasSelfArgument() && "Must have a self argument");
    assert(getNumArguments() && "Should only be called when Callee has "
           "arguments.");
    return getArgumentOperands()[getNumArguments()-1];
  }

  void setSelfArgument(SILValue V) {
    assert(hasSelfArgument() && "Must have a self argument");
    assert(getNumArguments() && "Should only be called when Callee has "
                                      "arguments.");
    getArgumentOperands()[getNumArguments() - 1].set(V);
  }

  OperandValueArrayRef getArgumentsWithoutSelf() const {
    assert(hasSelfArgument() && "Must have a self argument");
    assert(getNumArguments() && "Should only be called when Callee has "
           "at least a self parameter.");
    assert(hasSubstitutions() && "Should only be called when Callee has "
           "substitutions.");
    ArrayRef<Operand> ops = this->getArgumentOperands();
    ArrayRef<Operand> opsWithoutSelf = ArrayRef<Operand>(&ops[0],
                                                         ops.size()-1);
    return OperandValueArrayRef(opsWithoutSelf);
  }

  SILArgumentConvention getArgumentConvention(unsigned index) const {
    return getSubstCalleeType()->getSILArgumentConvention(index);
  }

  Substitution getSelfSubstitution() const {
    assert(getNumArguments() && "Should only be called when Callee has "
           "at least a self parameter.");
    assert(hasSubstitutions() && "Should only be called when Callee has "
           "substitutions.");
    return getSubstitutions()[0];
  }

  ArrayRef<Substitution> getSubstitutionsWithoutSelfSubstitution() const {
    assert(getNumArguments() && "Should only be called when Callee has "
           "at least a self parameter.");
    assert(hasSubstitutions() && "Should only be called when Callee has "
           "substitutions.");
    return getSubstitutions().slice(1);
  }

  bool hasIndirectResults() const {
    return getSubstCalleeType()->hasIndirectResults();
  }
  unsigned getNumIndirectResults() const {
    return getSubstCalleeType()->getNumIndirectResults();
  }

  bool hasSelfArgument() const {
    return getSubstCalleeType()->hasSelfParam();
  }

  bool hasGuaranteedSelfArgument() const {
    auto C = getSubstCalleeType()->getSelfParameter().getConvention();
    return C == ParameterConvention::Direct_Guaranteed;
  }

  OperandValueArrayRef getIndirectResults() const {
    return getArguments().slice(0, getNumIndirectResults());
  }

  OperandValueArrayRef getArgumentsWithoutIndirectResults() const {
    return getArguments().slice(getNumIndirectResults());
  }

  bool hasSemantics(StringRef semanticsString) const {
    return doesApplyCalleeHaveSemantics(getCallee(), semanticsString);
  }
};

/// ApplyInst - Represents the full application of a function value.
class ApplyInst : public ApplyInstBase<ApplyInst, SILInstruction> {
  friend SILBuilder;

  ApplyInst(SILDebugLocation DebugLoc, SILValue Callee,
            SILType SubstCalleeType, SILType ReturnType,
            ArrayRef<Substitution> Substitutions,
            ArrayRef<SILValue> Args,
            ArrayRef<SILValue> TypeDependentOperands,
            bool isNonThrowing);

  static ApplyInst *create(SILDebugLocation DebugLoc, SILValue Callee,
                           SILType SubstCalleeType, SILType ReturnType,
                           ArrayRef<Substitution> Substitutions,
                           ArrayRef<SILValue> Args, bool isNonThrowing,
                           SILFunction &F,
                           SILOpenedArchetypesState &OpenedArchetypes);

public:
  static bool classof(const ValueBase *V) {
    return V->getKind() == ValueKind::ApplyInst;
  }
  
  /// Returns true if the called function has an error result but is not actually
  /// throwing an error.
  bool isNonThrowing() const {
    return isNonThrowingApply();
  }
};

/// PartialApplyInst - Represents the creation of a closure object by partial
/// application of a function value.
class PartialApplyInst
    : public ApplyInstBase<PartialApplyInst, SILInstruction> {
  friend SILBuilder;

  PartialApplyInst(SILDebugLocation DebugLoc, SILValue Callee,
                   SILType SubstCalleeType,
                   ArrayRef<Substitution> Substitutions,
                   ArrayRef<SILValue> Args,
                   ArrayRef<SILValue> TypeDependentOperands,
                   SILType ClosureType);

  static PartialApplyInst *create(SILDebugLocation DebugLoc, SILValue Callee,
                                  SILType SubstCalleeType,
                                  ArrayRef<Substitution> Substitutions,
                                  ArrayRef<SILValue> Args, SILType ClosureType,
                                  SILFunction &F,
                                  SILOpenedArchetypesState &OpenedArchetypes);

public:
  /// Return the result function type of this partial apply.
  CanSILFunctionType getFunctionType() const {
    return getType().castTo<SILFunctionType>();
  }

  static bool classof(const ValueBase *V) {
    return V->getKind() == ValueKind::PartialApplyInst;
  }
};

//===----------------------------------------------------------------------===//
// Literal instructions.
//===----------------------------------------------------------------------===//

/// Abstract base class for literal instructions.
class LiteralInst : public SILInstruction {
protected:
  LiteralInst(ValueKind Kind, SILDebugLocation DebugLoc, SILType Ty)
      : SILInstruction(Kind, DebugLoc, Ty) {}

public:

  static bool classof(const ValueBase *V) {
    return V->getKind() >= ValueKind::First_LiteralInst &&
      V->getKind() <= ValueKind::Last_LiteralInst;
  }
};

/// FunctionRefInst - Represents a reference to a SIL function.
class FunctionRefInst : public LiteralInst {
  friend SILBuilder;

  SILFunction *Function;
  /// Construct a FunctionRefInst.
  ///
  /// \param DebugLoc  The location of the reference.
  /// \param F         The function being referenced.
  FunctionRefInst(SILDebugLocation DebugLoc, SILFunction *F);

public:
  ~FunctionRefInst();

  /// Return the referenced function.
  SILFunction *getReferencedFunction() const { return Function; }

  void dropReferencedFunction();

  CanSILFunctionType getFunctionType() const {
    return getType().castTo<SILFunctionType>();
  }

  ArrayRef<Operand> getAllOperands() const { return {}; }
  MutableArrayRef<Operand> getAllOperands() { return {}; }

  static bool classof(const ValueBase *V) {
    return V->getKind() == ValueKind::FunctionRefInst;
  }
};

/// Represents an invocation of builtin functionality provided by the code
/// generator.
class BuiltinInst : public SILInstruction {
  friend SILBuilder;

  /// The name of the builtin to invoke.
  Identifier Name;
  
  /// The number of tail-allocated substitutions, allocated after the operand
  /// list's tail allocation.
  unsigned NumSubstitutions;
  
  /// The value arguments to the builtin.
  TailAllocatedOperandList<0> Operands;
  
  Substitution *getSubstitutionsStorage() {
    return reinterpret_cast<Substitution*>(Operands.asArray().end());
  }
  const Substitution *getSubstitutionsStorage() const {
    return reinterpret_cast<const Substitution*>(Operands.asArray().end());
  }

  BuiltinInst(SILDebugLocation DebugLoc, Identifier Name, SILType ReturnType,
              ArrayRef<Substitution> Substitutions, ArrayRef<SILValue> Args);

  static BuiltinInst *create(SILDebugLocation DebugLoc, Identifier Name,
                             SILType ReturnType,
                             ArrayRef<Substitution> Substitutions,
                             ArrayRef<SILValue> Args, SILFunction &F);

public:
  /// Return the name of the builtin operation.
  Identifier getName() const { return Name; }
  void setName(Identifier I) { Name = I; }
  
  /// \brief Looks up the llvm intrinsic ID and type for the builtin function.
  ///
  /// \returns Returns llvm::Intrinsic::not_intrinsic if the function is not an
  /// intrinsic. The particular intrinsic functions which correspond to the
  /// returned value are defined in llvm/Intrinsics.h.
  const IntrinsicInfo &getIntrinsicInfo() const;
  
  /// \brief Looks up the lazily cached identification for the builtin function.
  const BuiltinInfo &getBuiltinInfo() const;

  /// \brief Looks up the llvm intrinsic ID of this builtin. Returns None if
  /// this is not an intrinsic.
  llvm::Optional<llvm::Intrinsic::ID> getIntrinsicID() const {
    auto I = getIntrinsicInfo();
    if (I.ID == llvm::Intrinsic::not_intrinsic)
      return None;
    return I.ID;
  }

  /// \brief Looks up the BuiltinKind of this builtin. Returns None if this is
  /// not a builtin.
  llvm::Optional<BuiltinValueKind> getBuiltinKind() const {
    auto I = getBuiltinInfo();
    if (I.ID == BuiltinValueKind::None)
      return None;
    return I.ID;
  }

  /// True if this builtin application has substitutions, which represent type
  /// parameters to the builtin.
  bool hasSubstitutions() const {
    return NumSubstitutions != 0;
  }

  /// Return the type parameters to the builtin.
  ArrayRef<Substitution> getSubstitutions() const {
    return {getSubstitutionsStorage(), NumSubstitutions};
  }
  /// Return the type parameters to the builtin.
  MutableArrayRef<Substitution> getSubstitutions() {
    return {getSubstitutionsStorage(), NumSubstitutions};
  }
  
  /// The arguments to the builtin.
  ArrayRef<Operand> getAllOperands() const {
    return Operands.asArray();
  }
  /// The arguments to the builtin.
  MutableArrayRef<Operand> getAllOperands() {
    return Operands.asArray();
  }
  /// The arguments to the builtin.
  OperandValueArrayRef getArguments() const {
    return Operands.asValueArray();
  }
  
  static bool classof(const ValueBase *V) {
    return V->getKind() == ValueKind::BuiltinInst;
  }
};
  
/// Initializes a SIL global variable. Only valid once, before any
/// usages of the global via GlobalAddrInst.
class AllocGlobalInst : public SILInstruction {
  friend SILBuilder;

  SILGlobalVariable *Global;

  AllocGlobalInst(SILDebugLocation DebugLoc, SILGlobalVariable *Global);

public:
  // FIXME: This constructor should be private but is currently used
  //        in the SILParser.

  /// Create a placeholder instruction with an unset global reference.
  AllocGlobalInst(SILDebugLocation DebugLoc);

  /// Return the referenced global variable.
  SILGlobalVariable *getReferencedGlobal() const { return Global; }
  
  void setReferencedGlobal(SILGlobalVariable *v) { Global = v; }

  ArrayRef<Operand> getAllOperands() const { return {}; }
  MutableArrayRef<Operand> getAllOperands() { return {}; }

  static bool classof(const ValueBase *V) {
    return V->getKind() == ValueKind::AllocGlobalInst;
  }
};

/// Gives the address of a SIL global variable. Only valid after an
/// AllocGlobalInst.
class GlobalAddrInst : public LiteralInst {
  friend SILBuilder;
  
  SILGlobalVariable *Global;

  GlobalAddrInst(SILDebugLocation DebugLoc, SILGlobalVariable *Global);

public:
  // FIXME: This constructor should be private but is currently used
  //        in the SILParser.

  /// Create a placeholder instruction with an unset global reference.
  GlobalAddrInst(SILDebugLocation DebugLoc, SILType Ty);
  
  /// Return the referenced global variable.
  SILGlobalVariable *getReferencedGlobal() const { return Global; }
  
  void setReferencedGlobal(SILGlobalVariable *v) { Global = v; }

  ArrayRef<Operand> getAllOperands() const { return {}; }
  MutableArrayRef<Operand> getAllOperands() { return {}; }

  static bool classof(const ValueBase *V) {
    return V->getKind() == ValueKind::GlobalAddrInst;
  }
};

/// IntegerLiteralInst - Encapsulates an integer constant, as defined originally
/// by an IntegerLiteralExpr.
class IntegerLiteralInst final : public LiteralInst,
    private llvm::TrailingObjects<IntegerLiteralInst, llvm::integerPart> {
  friend TrailingObjects;
  friend SILBuilder;

  unsigned numBits;

  IntegerLiteralInst(SILDebugLocation Loc, SILType Ty, const APInt &Value);

  static IntegerLiteralInst *create(IntegerLiteralExpr *E,
                                    SILDebugLocation Loc, SILFunction &B);
  static IntegerLiteralInst *create(SILDebugLocation Loc, SILType Ty,
                                    intmax_t Value, SILFunction &B);
  static IntegerLiteralInst *create(SILDebugLocation Loc, SILType Ty,
                                    const APInt &Value, SILFunction &B);

public:
  /// getValue - Return the APInt for the underlying integer literal.
  APInt getValue() const;

  ArrayRef<Operand> getAllOperands() const { return {}; }
  MutableArrayRef<Operand> getAllOperands() { return {}; }

  static bool classof(const ValueBase *V) {
    return V->getKind() == ValueKind::IntegerLiteralInst;
  }
};

/// FloatLiteralInst - Encapsulates a floating point constant, as defined
/// originally by a FloatLiteralExpr.
class FloatLiteralInst final : public LiteralInst,
    private llvm::TrailingObjects<FloatLiteralInst, llvm::integerPart> {
  friend TrailingObjects;
  friend SILBuilder;

  unsigned numBits;

  FloatLiteralInst(SILDebugLocation Loc, SILType Ty, const APInt &Bits);

  static FloatLiteralInst *create(FloatLiteralExpr *E, SILDebugLocation Loc,
                                  SILFunction &B);
  static FloatLiteralInst *create(SILDebugLocation Loc, SILType Ty,
                                  const APFloat &Value, SILFunction &B);

public:
  /// \brief Return the APFloat for the underlying FP literal.
  APFloat getValue() const;

  /// \brief Return the bitcast representation of the FP literal as an APInt.
  APInt getBits() const;

  ArrayRef<Operand> getAllOperands() const { return {}; }
  MutableArrayRef<Operand> getAllOperands() { return {}; }

  static bool classof(const ValueBase *V) {
    return V->getKind() == ValueKind::FloatLiteralInst;
  }
};

/// StringLiteralInst - Encapsulates a string constant, as defined originally by
/// a StringLiteralExpr.  This produces the address of the string data as a
/// Builtin.RawPointer.
class StringLiteralInst final : public LiteralInst,
    private llvm::TrailingObjects<StringLiteralInst, char> {
  friend TrailingObjects;
  friend SILBuilder;

public:
  enum class Encoding {
    UTF8,
    UTF16,
    /// UTF-8 encoding of an Objective-C selector.
    ObjCSelector,
  };

private:
  unsigned Length;
  Encoding TheEncoding;

  StringLiteralInst(SILDebugLocation DebugLoc, StringRef text,
                    Encoding encoding, SILType ty);

  static StringLiteralInst *create(SILDebugLocation DebugLoc, StringRef Text,
                                   Encoding encoding, SILFunction &F);

public:
  /// getValue - Return the string data for the literal, in UTF-8.
  StringRef getValue() const {
    return {getTrailingObjects<char>(), Length};
  }

  /// getEncoding - Return the desired encoding of the text.
  Encoding getEncoding() const { return TheEncoding; }

  /// getCodeUnitCount - Return encoding-based length of the string
  /// literal in code units.
  uint64_t getCodeUnitCount();

  ArrayRef<Operand> getAllOperands() const { return {}; }
  MutableArrayRef<Operand> getAllOperands() { return {}; }

  static bool classof(const ValueBase *V) {
    return V->getKind() == ValueKind::StringLiteralInst;
  }
};

//===----------------------------------------------------------------------===//
// Memory instructions.
//===----------------------------------------------------------------------===//

/// StringLiteralInst::Encoding hashes to its underlying integer representation.
static inline llvm::hash_code hash_value(StringLiteralInst::Encoding E) {
  return llvm::hash_value(size_t(E));
}

// *NOTE* When serializing, we can only represent up to 4 values here. If more
// qualifiers are added, SIL serialization must be updated.
enum class LoadOwnershipQualifier {
  Unqualified, Take, Copy, Trivial
};

/// LoadInst - Represents a load from a memory location.
class LoadInst
  : public UnaryInstructionBase<ValueKind::LoadInst>
{
  friend SILBuilder;

  LoadOwnershipQualifier OwnershipQualifier;

  /// Constructs a LoadInst.
  ///
  /// \param DebugLoc The location of the expression that caused the load.
  ///
  /// \param LValue The SILValue representing the lvalue (address) to
  ///        use for the load.
  LoadInst(SILDebugLocation DebugLoc, SILValue LValue,
           LoadOwnershipQualifier Q = LoadOwnershipQualifier::Unqualified)
      : UnaryInstructionBase(DebugLoc, LValue,
                             LValue->getType().getObjectType()),
        OwnershipQualifier(Q) {}

public:
  LoadOwnershipQualifier getOwnershipQualifier() const {
    return OwnershipQualifier;
  }
};

// *NOTE* When serializing, we can only represent up to 4 values here. If more
// qualifiers are added, SIL serialization must be updated.
enum class StoreOwnershipQualifier {
  Unqualified, Init, Assign, Trivial
};

/// StoreInst - Represents a store from a memory location.
class StoreInst : public SILInstruction {
  friend SILBuilder;

private:
  FixedOperandList<2> Operands;
  StoreOwnershipQualifier OwnershipQualifier;

  StoreInst(SILDebugLocation DebugLoc, SILValue Src, SILValue Dest,
            StoreOwnershipQualifier Qualifier);

public:
  enum {
    /// the value being stored
    Src,
    /// the lvalue being stored to
    Dest
  };

  SILValue getSrc() const { return Operands[Src].get(); }
  SILValue getDest() const { return Operands[Dest].get(); }

  ArrayRef<Operand> getAllOperands() const { return Operands.asArray(); }
  MutableArrayRef<Operand> getAllOperands() { return Operands.asArray(); }

  static bool classof(const ValueBase *V) {
    return V->getKind() == ValueKind::StoreInst;
  }

  StoreOwnershipQualifier getOwnershipQualifier() const {
    return OwnershipQualifier;
  }
};

/// Represents a load of a borrowed value. Must be paired with an end_borrow
/// instruction in its use-def list.
class LoadBorrowInst : public UnaryInstructionBase<ValueKind::LoadBorrowInst> {
  friend class SILBuilder;

  LoadBorrowInst(SILDebugLocation DebugLoc, SILValue LValue)
      : UnaryInstructionBase(DebugLoc, LValue,
                             LValue->getType().getObjectType()) {}
};

/// Represents the end of a borrow scope for a value or address from another
/// value or address.
///
/// The semantics of the instruction here is that the "dest" SILValue can not be
/// used after this instruction and the "src" SILValue must stay alive up to
/// EndBorrowInst.
class EndBorrowInst : public SILInstruction {
  friend class SILBuilder;

public:
  enum {
    /// The source of the value being borrowed.
    Src,
    /// The destination of the borrowed value.
    Dest
  };

private:
  FixedOperandList<2> Operands;
  EndBorrowInst(SILDebugLocation DebugLoc, SILValue Src, SILValue Dest);

public:
  SILValue getSrc() const { return Operands[Src].get(); }

  SILValue getDest() const { return Operands[Dest].get(); }

  ArrayRef<Operand> getAllOperands() const { return Operands.asArray(); }
  MutableArrayRef<Operand> getAllOperands() { return Operands.asArray(); }

  static bool classof(const ValueBase *V) {
    return V->getKind() == ValueKind::EndBorrowInst;
  }
};

/// AssignInst - Represents an abstract assignment to a memory location, which
/// may either be an initialization or a store sequence.  This is only valid in
/// Raw SIL.
class AssignInst : public SILInstruction {
  friend SILBuilder;

  enum {
    /// the value being stored
    Src,
    /// the lvalue being stored to
    Dest
  };
  FixedOperandList<2> Operands;

  AssignInst(SILDebugLocation DebugLoc, SILValue Src, SILValue Dest);

public:

  SILValue getSrc() const { return Operands[Src].get(); }
  SILValue getDest() const { return Operands[Dest].get(); }

  bool isUnownedAssign() const {
    return getDest()->getType().getObjectType().is<UnownedStorageType>();
  }

  ArrayRef<Operand> getAllOperands() const { return Operands.asArray(); }
  MutableArrayRef<Operand> getAllOperands() { return Operands.asArray(); }

  static bool classof(const ValueBase *V) {
    return V->getKind() == ValueKind::AssignInst;
  }
};

/// Abstract base class for instructions that mark storage as uninitialized.

/// Indicates that a memory location is uninitialized at
/// this point and needs to be initialized by the end of the function and before
/// any escape point for this instruction.  This is only valid in Raw SIL.
class MarkUninitializedInst
  : public UnaryInstructionBase<ValueKind::MarkUninitializedInst> {
  friend SILBuilder;

public:
  /// This enum captures what the mark_uninitialized instruction is designating.
  enum Kind {
    /// Var designates the start of a normal variable live range.
    Var,

    /// RootSelf designates "self" in a struct, enum, or root class.
    RootSelf,

    /// DerivedSelf designates "self" in a derived (non-root) class.
    DerivedSelf,

    /// DerivedSelfOnly designates "self" in a derived (non-root)
    /// class whose stored properties have already been initialized.
    DerivedSelfOnly,

    /// DelegatingSelf designates "self" on a struct, enum, or class
    /// in a delegating constructor (one that calls self.init).
    DelegatingSelf,
  };
private:
  Kind ThisKind;

  MarkUninitializedInst(SILDebugLocation DebugLoc, SILValue Address, Kind K)
      : UnaryInstructionBase(DebugLoc, Address, Address->getType()),
        ThisKind(K) {}

public:

  Kind getKind() const { return ThisKind; }

  bool isVar() const { return ThisKind == Var; }
  bool isRootSelf() const {
    return ThisKind == RootSelf;
  }
  bool isDerivedClassSelf() const {
    return ThisKind == DerivedSelf;
  }
  bool isDerivedClassSelfOnly() const {
    return ThisKind == DerivedSelfOnly;
  }
  bool isDelegatingSelf() const {
    return ThisKind == DelegatingSelf;
  }
};

/// MarkUninitializedBehaviorInst - Indicates that a logical property
/// is uninitialized at this point and needs to be initialized by the end of the
/// function and before any escape point for this instruction. Assignments
/// to the property trigger the behavior's `init` or `set` logic based on
/// the logical initialization state of the property.
///
/// This is only valid in Raw SIL.
class MarkUninitializedBehaviorInst final : public SILInstruction,
      private llvm::TrailingObjects<MarkUninitializedBehaviorInst, Substitution>
{
  friend SILBuilder;
  friend TrailingObjects;

  FixedOperandList<4> Operands;
  unsigned NumInitStorageSubstitutions, NumSetterSubstitutions;
  
  enum {
    // The initialization function for the storage.
    InitStorageFunc,
    // Address of the behavior storage being initialized.
    Storage,
    // The setter function for the behavior property.
    SetterFunc,
    // The address or reference to the parent `self` being initialized.
    Self,
  };
  
  size_t numTrailingObjects(OverloadToken<Substitution>) {
    return NumInitStorageSubstitutions + NumSetterSubstitutions;
  }
  
  MarkUninitializedBehaviorInst(SILDebugLocation DebugLoc,
                                SILValue InitStorage,
                                ArrayRef<Substitution> InitStorageSubs,
                                SILValue Storage,
                                SILValue Setter,
                                ArrayRef<Substitution> SetterSubs,
                                SILValue Self,
                                SILType Ty);
  
  static MarkUninitializedBehaviorInst *create(SILModule &M,
                                         SILDebugLocation DebugLoc,
                                         SILValue InitStorage,
                                         ArrayRef<Substitution> InitStorageSubs,
                                         SILValue Storage,
                                         SILValue Setter,
                                         ArrayRef<Substitution> SetterSubs,
                                         SILValue Self,
                                         SILType Ty);

public:
  SILValue getInitStorageFunc() const {
    return Operands[InitStorageFunc].get();
  }
  ArrayRef<Substitution> getInitStorageSubstitutions() const {
    return {getTrailingObjects<Substitution>(), NumInitStorageSubstitutions};
  }
  SILValue getStorage() const {
    return Operands[Storage].get();
  }

  SILValue getSetterFunc() const {
    return Operands[SetterFunc].get();
  }
  ArrayRef<Substitution> getSetterSubstitutions() const {
    return {getTrailingObjects<Substitution>() + NumInitStorageSubstitutions,
            NumSetterSubstitutions};
  }
  SILValue getSelf() const {
    return Operands[Self].get();
  }

  ArrayRef<Operand> getAllOperands() const { return Operands.asArray(); }
  MutableArrayRef<Operand> getAllOperands() { return Operands.asArray(); }
  
  static bool classof(const ValueBase *V) {
    return V->getKind() == ValueKind::MarkUninitializedBehaviorInst;
  }
};

/// MarkFunctionEscape - Represents the escape point of set of variables due to
/// a function definition which uses the variables.  This is only valid in Raw
/// SIL.
class MarkFunctionEscapeInst : public SILInstruction {
  friend SILBuilder;

  TailAllocatedOperandList<0> Operands;

  /// Private constructor.  Because this is variadic, object creation goes
  /// through 'create()'.
  MarkFunctionEscapeInst(SILDebugLocation DebugLoc,
                         ArrayRef<SILValue> Elements);

  /// Construct a MarkFunctionEscapeInst.
  static MarkFunctionEscapeInst *create(SILDebugLocation DebugLoc,
                                        ArrayRef<SILValue> Elements,
                                        SILFunction &F);

public:
  /// The elements referenced by this instruction.
  MutableArrayRef<Operand> getElementOperands() {
    return Operands.getDynamicAsArray();
  }

  /// The elements referenced by this instruction.
  OperandValueArrayRef getElements() const {
    return Operands.getDynamicValuesAsArray();
  }

  ArrayRef<Operand> getAllOperands() const { return Operands.asArray(); }
  MutableArrayRef<Operand> getAllOperands() { return Operands.asArray(); }

  static bool classof(const ValueBase *V) {
    return V->getKind() == ValueKind::MarkFunctionEscapeInst;
  }
};

/// Define the start or update to a symbolic variable value (for loadable
/// types).
class DebugValueInst final
  : public UnaryInstructionBase<ValueKind::DebugValueInst>,
    private llvm::TrailingObjects<DebugValueInst, char> {
  friend TrailingObjects;
  friend SILBuilder;
  TailAllocatedDebugVariable VarInfo;

  DebugValueInst(SILDebugLocation DebugLoc, SILValue Operand,
                 SILDebugVariable Var);
  static DebugValueInst *create(SILDebugLocation DebugLoc, SILValue Operand,
                                SILModule &M, SILDebugVariable Var);

  size_t numTrailingObjects(OverloadToken<char>) const { return 1; }

public:
  /// Return the underlying variable declaration that this denotes,
  /// or null if we don't have one.
  VarDecl *getDecl() const;
  /// Return the debug variable information attached to this instruction.
  SILDebugVariable getVarInfo() const {
    return VarInfo.get(getDecl(), getTrailingObjects<char>());
  }
};

/// Define the start or update to a symbolic variable value (for address-only
/// types) .
class DebugValueAddrInst final
  : public UnaryInstructionBase<ValueKind::DebugValueAddrInst>,
    private llvm::TrailingObjects<DebugValueAddrInst, char> {
  friend TrailingObjects;
  friend SILBuilder;
  TailAllocatedDebugVariable VarInfo;

  DebugValueAddrInst(SILDebugLocation DebugLoc, SILValue Operand,
                     SILDebugVariable Var);
  static DebugValueAddrInst *create(SILDebugLocation DebugLoc,
                                    SILValue Operand, SILModule &M,
                                    SILDebugVariable Var);

public:
  /// Return the underlying variable declaration that this denotes,
  /// or null if we don't have one.
  VarDecl *getDecl() const;
  /// Return the debug variable information attached to this instruction.
  SILDebugVariable getVarInfo() const {
    return VarInfo.get(getDecl(), getTrailingObjects<char>());
  };
};


/// An abstract class representing a load from some kind of reference storage.
template <ValueKind K>
class LoadReferenceInstBase : public UnaryInstructionBase<K> {
  static SILType getResultType(SILType operandTy) {
    assert(operandTy.isAddress() && "loading from non-address operand?");
    auto refType = cast<ReferenceStorageType>(operandTy.getSwiftRValueType());
    return SILType::getPrimitiveObjectType(refType.getReferentType());
  }

  unsigned IsTake : 1; // FIXME: pack this somewhere

protected:
  LoadReferenceInstBase(SILDebugLocation loc, SILValue lvalue, IsTake_t isTake)
    : UnaryInstructionBase<K>(loc, lvalue, getResultType(lvalue->getType())),
      IsTake(unsigned(isTake)) {
  }

public:
  IsTake_t isTake() const { return IsTake_t(IsTake); }
};

/// An abstract class representing a store to some kind of reference storage.
template <ValueKind K>
class StoreReferenceInstBase : public SILInstruction {
  enum { Src, Dest };
  FixedOperandList<2> Operands;
  unsigned IsInitializationOfDest : 1; // FIXME: pack this somewhere
protected:
  StoreReferenceInstBase(SILDebugLocation loc, SILValue src, SILValue dest,
                         IsInitialization_t isInit)
    : SILInstruction(K, loc), Operands(this, src, dest),
      IsInitializationOfDest(unsigned(isInit)) {
  }

public:
  SILValue getSrc() const { return Operands[Src].get(); }
  SILValue getDest() const { return Operands[Dest].get(); }

  IsInitialization_t isInitializationOfDest() const {
    return IsInitialization_t(IsInitializationOfDest);
  }
  void setIsInitializationOfDest(IsInitialization_t I) {
    IsInitializationOfDest = (bool)I;
  }

  ArrayRef<Operand> getAllOperands() const { return Operands.asArray(); }
  MutableArrayRef<Operand> getAllOperands() { return Operands.asArray(); }

  static bool classof(const ValueBase *V) {
    return V->getKind() == K;
  }
};

/// Represents a load from a @weak memory location.
class LoadWeakInst
  : public LoadReferenceInstBase<ValueKind::LoadWeakInst>
{
  friend SILBuilder;

  /// \param loc The location of the expression that caused the load.
  /// \param lvalue The SILValue representing the address to
  ///        use for the load.
  LoadWeakInst(SILDebugLocation loc, SILValue lvalue, IsTake_t isTake)
    : LoadReferenceInstBase(loc, lvalue, isTake) {}
};

/// Represents a store to a @weak memory location.
class StoreWeakInst
  : public StoreReferenceInstBase<ValueKind::StoreWeakInst>
{
  friend SILBuilder;

  StoreWeakInst(SILDebugLocation loc, SILValue src, SILValue dest,
                IsInitialization_t isInit)
    : StoreReferenceInstBase(loc, src, dest, isInit) {}
};

/// Represents a load from an @unowned memory location.
///
/// This is only required for address-only unowned references; for loadable
/// unowned references, it's better to use a load and a strong_retain_unowned.
class LoadUnownedInst
  : public LoadReferenceInstBase<ValueKind::LoadUnownedInst>
{
  friend SILBuilder;

  /// \param loc The location of the expression that caused the load.
  /// \param lvalue The SILValue representing the address to
  ///        use for the load.
  LoadUnownedInst(SILDebugLocation loc, SILValue lvalue, IsTake_t isTake)
    : LoadReferenceInstBase(loc, lvalue, isTake) {}
};

/// Represents a store to an @unowned memory location.
///
/// This is only required for address-only unowned references; for loadable
/// unowned references, it's better to use a ref_to_unowned and a store.
class StoreUnownedInst
  : public StoreReferenceInstBase<ValueKind::StoreUnownedInst>
{
  friend SILBuilder;

  StoreUnownedInst(SILDebugLocation loc, SILValue src, SILValue dest,
                   IsInitialization_t isInit)
    : StoreReferenceInstBase(loc, src, dest, isInit) {}
};

/// CopyAddrInst - Represents a copy from one memory location to another. This
/// is similar to:
///   %1 = load %src
///   store %1 to %dest
/// but a copy instruction must be used for address-only types.
class CopyAddrInst : public SILInstruction {
  friend SILBuilder;

public:
  enum {
    /// The lvalue being loaded from.
    Src,

    /// The lvalue being stored to.
    Dest
  };

private:
  // FIXME: compress storage

  /// IsTakeOfSrc - True if ownership will be taken from the value at the source
  /// memory location.
  unsigned IsTakeOfSrc : 1;

  /// IsInitializationOfDest - True if this is the initialization of the
  /// uninitialized destination memory location.
  unsigned IsInitializationOfDest : 1;

  FixedOperandList<2> Operands;

  CopyAddrInst(SILDebugLocation DebugLoc, SILValue Src, SILValue Dest,
               IsTake_t isTakeOfSrc, IsInitialization_t isInitializationOfDest);

public:
  SILValue getSrc() const { return Operands[Src].get(); }
  SILValue getDest() const { return Operands[Dest].get(); }

  void setSrc(SILValue V) { Operands[Src].set(V); }
  void setDest(SILValue V) { Operands[Dest].set(V); }

  IsTake_t isTakeOfSrc() const { return IsTake_t(IsTakeOfSrc); }
  IsInitialization_t isInitializationOfDest() const {
    return IsInitialization_t(IsInitializationOfDest);
  }

  void setIsTakeOfSrc(IsTake_t T) {
    IsTakeOfSrc = (bool)T;
  }
  void setIsInitializationOfDest(IsInitialization_t I) {
    IsInitializationOfDest = (bool)I;
  }

  ArrayRef<Operand> getAllOperands() const { return Operands.asArray(); }
  MutableArrayRef<Operand> getAllOperands() { return Operands.asArray(); }

  static bool classof(const ValueBase *V) {
    return V->getKind() == ValueKind::CopyAddrInst;
  }
};

/// BindMemoryInst -
/// "bind_memory %0 : $Builtin.RawPointer, %1 : $Builtin.Word to $T"
/// Binds memory at the raw pointer %0 to type $T with enough capacity
/// to hold $1 values.
class BindMemoryInst final :
    public SILInstruction,
    protected llvm::TrailingObjects<BindMemoryInst, Operand> {

  typedef llvm::TrailingObjects<BindMemoryInst, Operand> TrailingBase;
  friend TrailingBase;
  using TrailingBase::totalSizeToAlloc;

  friend SILBuilder;

  enum { BaseOperIdx, IndexOperIdx, NumFixedOpers };

  SILType BoundType;

  // Fixed operands + opened archetype operands.
  unsigned NumOperands;

  static BindMemoryInst *create(
    SILDebugLocation Loc, SILValue Base, SILValue Index, SILType BoundType,
    SILFunction &F, SILOpenedArchetypesState &OpenedArchetypes);

  BindMemoryInst(SILDebugLocation Loc, SILValue Base, SILValue Index,
                 SILType BoundType,
                 ArrayRef<SILValue> TypeDependentOperands);

public:
  // Destruct tail allocated objects.
  ~BindMemoryInst() {
    Operand *Operands = &getAllOperands()[0];
    for (unsigned i = 0, end = NumOperands; i < end; ++i) {
      Operands[i].~Operand();
    }
  }

  SILValue getBase() const { return getAllOperands()[BaseOperIdx].get(); }

  SILValue getIndex() const { return getAllOperands()[IndexOperIdx].get(); }

  SILType getBoundType() const { return BoundType ; }

  // Implement llvm::TrailingObjects.
  size_t numTrailingObjects(
      typename TrailingBase::template OverloadToken<Operand>) const {
    return NumOperands;
  }

  ArrayRef<Operand> getAllOperands() const {
    return {TrailingBase::template getTrailingObjects<Operand>(),
            static_cast<size_t>(NumOperands)};
  }

  MutableArrayRef<Operand> getAllOperands() {
    return {TrailingBase::template getTrailingObjects<Operand>(),
            static_cast<size_t>(NumOperands)};
  }

  ArrayRef<Operand> getTypeDependentOperands() const {
    return getAllOperands().slice(2);
  }

  MutableArrayRef<Operand> getTypeDependentOperands() {
    return getAllOperands().slice(2);
  }

  static bool classof(const ValueBase *V) {
    return V->getKind() == ValueKind::BindMemoryInst;
  }
};

//===----------------------------------------------------------------------===//
// Conversion instructions.
//===----------------------------------------------------------------------===//

/// ConversionInst - Abstract class representing instructions that convert
/// values.
///
class ConversionInst : public SILInstruction {
protected:
  ConversionInst(ValueKind Kind, SILDebugLocation DebugLoc, SILType Ty)
      : SILInstruction(Kind, DebugLoc, Ty) {}

public:
  /// All conversion instructions take the converted value, whose reference
  /// identity is expected to be preserved through the conversion chain, as their
  /// first operand. Some instructions may take additional operands that do not
  /// affect the reference identity.
  SILValue getConverted() const { return getOperand(0); }
  
  static bool classof(const ValueBase *V) {
    return V->getKind() >= ValueKind::First_ConversionInst &&
      V->getKind() <= ValueKind::Last_ConversionInst;
  }
};

/// ConvertFunctionInst - Change the type of a function value without
/// affecting how it will codegen.
class ConvertFunctionInst
  : public UnaryInstructionBase<ValueKind::ConvertFunctionInst, ConversionInst>
{
  friend SILBuilder;

  ConvertFunctionInst(SILDebugLocation DebugLoc, SILValue Operand, SILType Ty)
      : UnaryInstructionBase(DebugLoc, Operand, Ty) {}
};

/// ThinFunctionToPointerInst - Convert a thin function pointer to a
/// Builtin.RawPointer.
class ThinFunctionToPointerInst
  : public UnaryInstructionBase<ValueKind::ThinFunctionToPointerInst,
                                ConversionInst>
{
  friend SILBuilder;

  ThinFunctionToPointerInst(SILDebugLocation DebugLoc, SILValue operand,
                            SILType ty)
      : UnaryInstructionBase(DebugLoc, operand, ty) {}
};

/// PointerToThinFunctionInst - Convert a Builtin.RawPointer to a thin
/// function pointer.
class PointerToThinFunctionInst
  : public UnaryInstructionBase<ValueKind::PointerToThinFunctionInst,
                                ConversionInst>
{
  friend SILBuilder;

  PointerToThinFunctionInst(SILDebugLocation DebugLoc, SILValue operand,
                            SILType ty)
      : UnaryInstructionBase(DebugLoc, operand, ty) {}
};

/// UpcastInst - Perform a conversion of a class instance to a supertype.
class UpcastInst
  : public UnaryInstructionBase<ValueKind::UpcastInst, ConversionInst>
{
  friend SILBuilder;

  UpcastInst(SILDebugLocation DebugLoc, SILValue Operand, SILType Ty)
      : UnaryInstructionBase(DebugLoc, Operand, Ty) {}
};

/// AddressToPointerInst - Convert a SIL address to a Builtin.RawPointer value.
class AddressToPointerInst
  : public UnaryInstructionBase<ValueKind::AddressToPointerInst, ConversionInst>
{
  friend SILBuilder;

  AddressToPointerInst(SILDebugLocation DebugLoc, SILValue Operand, SILType Ty)
      : UnaryInstructionBase(DebugLoc, Operand, Ty) {}
};

/// PointerToAddressInst - Convert a Builtin.RawPointer value to a SIL address.
class PointerToAddressInst
  : public UnaryInstructionBase<ValueKind::PointerToAddressInst, ConversionInst>
{
  friend SILBuilder;

  bool IsStrict;

  PointerToAddressInst(SILDebugLocation DebugLoc, SILValue Operand, SILType Ty,
                       bool IsStrict)
    : UnaryInstructionBase(DebugLoc, Operand, Ty), IsStrict(IsStrict) {}

public:
  /// Whether the returned address adheres to strict aliasing.
  /// If true, then the type of each memory access dependent on
  /// this address must be consistent with the memory's bound type.
  bool isStrict() const { return IsStrict; }
};

/// Convert a heap object reference to a different type without any runtime
/// checks.
class UncheckedRefCastInst final
  : public UnaryInstructionWithTypeDependentOperandsBase<
                                ValueKind::UncheckedRefCastInst,
                                UncheckedRefCastInst,
                                ConversionInst,
                                /* HAS_RESULT */ true>
{
  friend SILBuilder;

  UncheckedRefCastInst(SILDebugLocation DebugLoc, SILValue Operand,
                       ArrayRef<SILValue> TypeDependentOperands, SILType Ty)
      : UnaryInstructionWithTypeDependentOperandsBase(DebugLoc, Operand,
                                               TypeDependentOperands, Ty) {}
  static UncheckedRefCastInst *
  create(SILDebugLocation DebugLoc, SILValue Operand, SILType Ty,
         SILFunction &F, SILOpenedArchetypesState &OpenedArchetypes);
};

/// Converts a heap object reference to a different type without any runtime
/// checks. This is a variant of UncheckedRefCast that works on address types,
/// thus encapsulates an implicit load and take of the reference followed by a
/// store and initialization of a new reference.
class UncheckedRefCastAddrInst : public SILInstruction {
public:
  enum {
    /// the value being stored
    Src,
    /// the lvalue being stored to
    Dest
  };

private:
  FixedOperandList<2> Operands;
  CanType SourceType;
  CanType TargetType;
public:
  UncheckedRefCastAddrInst(SILDebugLocation Loc, SILValue src, CanType srcType,
                           SILValue dest, CanType targetType);

  CastConsumptionKind getConsumptionKind() const {
    return CastConsumptionKind::TakeAlways;
  }

  SILValue getSrc() const { return Operands[Src].get(); }
  SILValue getDest() const { return Operands[Dest].get(); }

  /// Returns the formal type of the source value.
  CanType getSourceType() const { return SourceType; }

  /// Returns the formal target type.
  CanType getTargetType() const { return TargetType; }

  ArrayRef<Operand> getAllOperands() const { return Operands.asArray(); }
  MutableArrayRef<Operand> getAllOperands() { return Operands.asArray(); }

  static bool classof(const ValueBase *V) {
    return V->getKind() == ValueKind::UncheckedRefCastAddrInst;
  }
};

class UncheckedAddrCastInst final
  : public UnaryInstructionWithTypeDependentOperandsBase<
                                ValueKind::UncheckedAddrCastInst,
                                UncheckedAddrCastInst,
                                ConversionInst,
                                true>
{
  friend SILBuilder;

  UncheckedAddrCastInst(SILDebugLocation DebugLoc, SILValue Operand,
                        ArrayRef<SILValue> TypeDependentOperands, SILType Ty)
      : UnaryInstructionWithTypeDependentOperandsBase(DebugLoc, Operand,
                                               TypeDependentOperands, Ty) {}
  static UncheckedAddrCastInst *
  create(SILDebugLocation DebugLoc, SILValue Operand, SILType Ty,
         SILFunction &F, SILOpenedArchetypesState &OpenedArchetypes);
};

/// Convert a value's binary representation to a trivial type of the same size.
class UncheckedTrivialBitCastInst final
  : public UnaryInstructionWithTypeDependentOperandsBase<
                                ValueKind::UncheckedTrivialBitCastInst,
                                UncheckedTrivialBitCastInst,
                                ConversionInst,
                                true>
{
  friend SILBuilder;

  UncheckedTrivialBitCastInst(SILDebugLocation DebugLoc, SILValue Operand,
                              ArrayRef<SILValue> TypeDependentOperands,
                              SILType Ty)
      : UnaryInstructionWithTypeDependentOperandsBase(DebugLoc, Operand,
                                               TypeDependentOperands, Ty) {}

  static UncheckedTrivialBitCastInst *
  create(SILDebugLocation DebugLoc, SILValue Operand, SILType Ty,
         SILFunction &F, SILOpenedArchetypesState &OpenedArchetypes);
};
  
/// Bitwise copy a value into another value of the same size or smaller.
class UncheckedBitwiseCastInst final
  : public UnaryInstructionWithTypeDependentOperandsBase<
                                ValueKind::UncheckedBitwiseCastInst,
                                UncheckedBitwiseCastInst,
                                ConversionInst,
                                true>
{
  friend SILBuilder;

  UncheckedBitwiseCastInst(SILDebugLocation DebugLoc, SILValue Operand,
                           ArrayRef<SILValue> TypeDependentOperands,
                           SILType Ty)
      : UnaryInstructionWithTypeDependentOperandsBase(DebugLoc, Operand,
                                               TypeDependentOperands, Ty) {}
  static UncheckedBitwiseCastInst *
  create(SILDebugLocation DebugLoc, SILValue Operand, SILType Ty,
         SILFunction &F, SILOpenedArchetypesState &OpenedArchetypes);
};

/// Build a Builtin.BridgeObject from a heap object reference by bitwise-or-ing
/// in bits from a word.
class RefToBridgeObjectInst : public ConversionInst {
  friend SILBuilder;

  FixedOperandList<2> Operands;
  RefToBridgeObjectInst(SILDebugLocation DebugLoc, SILValue ConvertedValue,
                        SILValue MaskValue, SILType BridgeObjectTy)
      : ConversionInst(ValueKind::RefToBridgeObjectInst, DebugLoc,
                       BridgeObjectTy),
        Operands(this, ConvertedValue, MaskValue) {}

public:
  
  SILValue getBitsOperand() const { return Operands[1].get(); }
  
  ArrayRef<Operand> getAllOperands() const { return Operands.asArray(); }
  MutableArrayRef<Operand> getAllOperands() { return Operands.asArray(); }
  
  static bool classof(const ValueBase *V) {
    return V->getKind() == ValueKind::RefToBridgeObjectInst;
  }
};

/// Extract the heap object reference from a BridgeObject.
class BridgeObjectToRefInst
  : public UnaryInstructionBase<ValueKind::BridgeObjectToRefInst,
                                ConversionInst>
{
  friend SILBuilder;

  BridgeObjectToRefInst(SILDebugLocation DebugLoc, SILValue Operand,
                        SILType Ty)
      : UnaryInstructionBase(DebugLoc, Operand, Ty) {}
};

/// Retrieve the bit pattern of a BridgeObject.
class BridgeObjectToWordInst
  : public UnaryInstructionBase<ValueKind::BridgeObjectToWordInst,
                                ConversionInst>
{
  friend SILBuilder;

  BridgeObjectToWordInst(SILDebugLocation DebugLoc, SILValue Operand,
                         SILType Ty)
      : UnaryInstructionBase(DebugLoc, Operand, Ty) {}
};

/// RefToRawPointer - Convert a reference type to a Builtin.RawPointer.
class RefToRawPointerInst
  : public UnaryInstructionBase<ValueKind::RefToRawPointerInst, ConversionInst>
{
  friend SILBuilder;

  RefToRawPointerInst(SILDebugLocation DebugLoc, SILValue Operand, SILType Ty)
      : UnaryInstructionBase(DebugLoc, Operand, Ty) {}
};

/// RawPointerToRefInst - Convert a Builtin.RawPointer to a reference type.
class RawPointerToRefInst
  : public UnaryInstructionBase<ValueKind::RawPointerToRefInst, ConversionInst>
{
  friend SILBuilder;

  RawPointerToRefInst(SILDebugLocation DebugLoc, SILValue Operand, SILType Ty)
      : UnaryInstructionBase(DebugLoc, Operand, Ty) {}
};
  
/// RefToUnownedInst - Given a value of a reference type,
/// convert it to an unowned reference.
///
/// This does nothing at runtime; it just changes the formal type.
class RefToUnownedInst
  : public UnaryInstructionBase<ValueKind::RefToUnownedInst, ConversionInst>
{
  friend SILBuilder;

  RefToUnownedInst(SILDebugLocation DebugLoc, SILValue Operand, SILType Ty)
      : UnaryInstructionBase(DebugLoc, Operand, Ty) {}
};

/// UnownedToRefInst - Given a value of an @unowned type,
/// convert it to the underlying reference type.
///
/// This does nothing at runtime; it just changes the formal type.
class UnownedToRefInst
  : public UnaryInstructionBase<ValueKind::UnownedToRefInst, ConversionInst>
{
  friend SILBuilder;

  UnownedToRefInst(SILDebugLocation DebugLoc, SILValue Operand, SILType Ty)
      : UnaryInstructionBase(DebugLoc, Operand, Ty) {}
};

/// RefToUnmanagedInst - Given a value of a reference type,
/// convert it to an unmanaged reference.
///
/// This does nothing at runtime; it just changes the formal type.
class RefToUnmanagedInst
  : public UnaryInstructionBase<ValueKind::RefToUnmanagedInst, ConversionInst>
{
  friend SILBuilder;

  RefToUnmanagedInst(SILDebugLocation DebugLoc, SILValue Operand, SILType Ty)
      : UnaryInstructionBase(DebugLoc, Operand, Ty) {}
};

/// UnmanagedToRefInst - Given a value of an unmanaged reference type,
/// convert it to the underlying reference type.
///
/// This does nothing at runtime; it just changes the formal type.
class UnmanagedToRefInst
  : public UnaryInstructionBase<ValueKind::UnmanagedToRefInst, ConversionInst>
{
  friend SILBuilder;

  UnmanagedToRefInst(SILDebugLocation DebugLoc, SILValue Operand, SILType Ty)
      : UnaryInstructionBase(DebugLoc, Operand, Ty) {}
};

/// ThinToThickFunctionInst - Given a thin function reference, adds a null
/// context to convert the value to a thick function type.
class ThinToThickFunctionInst
  : public UnaryInstructionBase<ValueKind::ThinToThickFunctionInst,
                                ConversionInst>
{
  friend SILBuilder;

  ThinToThickFunctionInst(SILDebugLocation DebugLoc, SILValue Operand,
                          SILType Ty)
      : UnaryInstructionBase(DebugLoc, Operand, Ty) {}

public:
  /// Return the callee of the thin_to_thick_function.
  ///
  /// This is not technically necessary, but from a symmetry perspective it
  /// makes sense to follow the lead of partial_apply which also creates
  /// closures.
  SILValue getCallee() const { return getOperand(); }
};

/// Given a thick metatype value, produces an Objective-C metatype
/// value.
class ThickToObjCMetatypeInst
  : public UnaryInstructionBase<ValueKind::ThickToObjCMetatypeInst,
                                ConversionInst>
{
  friend SILBuilder;

  ThickToObjCMetatypeInst(SILDebugLocation DebugLoc, SILValue Operand,
                          SILType Ty)
      : UnaryInstructionBase(DebugLoc, Operand, Ty) {}
};

/// Given an Objective-C metatype value, produces a thick metatype
/// value.
class ObjCToThickMetatypeInst
  : public UnaryInstructionBase<ValueKind::ObjCToThickMetatypeInst,
                                ConversionInst>
{
  friend SILBuilder;

  ObjCToThickMetatypeInst(SILDebugLocation DebugLoc, SILValue Operand,
                          SILType Ty)
      : UnaryInstructionBase(DebugLoc, Operand, Ty) {}
};

/// Given an Objective-C metatype value, convert it to an AnyObject value.
class ObjCMetatypeToObjectInst
  : public UnaryInstructionBase<ValueKind::ObjCMetatypeToObjectInst,
                                ConversionInst>
{
  friend SILBuilder;

  ObjCMetatypeToObjectInst(SILDebugLocation DebugLoc, SILValue Operand,
                           SILType Ty)
      : UnaryInstructionBase(DebugLoc, Operand, Ty) {}
};

/// Given an Objective-C existential metatype value, convert it to an AnyObject
/// value.
class ObjCExistentialMetatypeToObjectInst
  : public UnaryInstructionBase<ValueKind::ObjCExistentialMetatypeToObjectInst,
                                ConversionInst>
{
  friend SILBuilder;

  ObjCExistentialMetatypeToObjectInst(SILDebugLocation DebugLoc,
                                      SILValue Operand, SILType Ty)
      : UnaryInstructionBase(DebugLoc, Operand, Ty) {}
};

/// Return the Objective-C Protocol class instance for a protocol.
class ObjCProtocolInst : public SILInstruction
{
  friend SILBuilder;

  ProtocolDecl *Proto;
  ObjCProtocolInst(SILDebugLocation DebugLoc, ProtocolDecl *Proto, SILType Ty)
      : SILInstruction(ValueKind::ObjCProtocolInst, DebugLoc, Ty),
        Proto(Proto) {}

public:
  ProtocolDecl *getProtocol() const { return Proto; }

  ArrayRef<Operand> getAllOperands() const { return {}; }
  MutableArrayRef<Operand> getAllOperands() { return {}; }

  static bool classof(const ValueBase *V) {
    return V->getKind() == ValueKind::ObjCProtocolInst;
  }
};

/// Test that an address or reference type is not null.
class IsNonnullInst : public UnaryInstructionBase<ValueKind::IsNonnullInst> {
  friend SILBuilder;

  IsNonnullInst(SILDebugLocation DebugLoc, SILValue Operand, SILType BoolTy)
      : UnaryInstructionBase(DebugLoc, Operand, BoolTy) {}
};
  

/// Perform an unconditional checked cast that aborts if the cast fails.
class UnconditionalCheckedCastInst final
  : public UnaryInstructionWithTypeDependentOperandsBase<
                                ValueKind::UnconditionalCheckedCastInst,
                                UnconditionalCheckedCastInst,
                                ConversionInst,
                                true>
{
  friend SILBuilder;

  UnconditionalCheckedCastInst(SILDebugLocation DebugLoc, SILValue Operand,
                               ArrayRef<SILValue> TypeDependentOperands,
                               SILType DestTy)
      : UnaryInstructionWithTypeDependentOperandsBase(DebugLoc, Operand,
                                               TypeDependentOperands,
                                               DestTy) {}

  static UnconditionalCheckedCastInst *
  create(SILDebugLocation DebugLoc, SILValue Operand, SILType DestTy,
         SILFunction &F, SILOpenedArchetypesState &OpenedArchetypes);
};

/// Perform an unconditional checked cast that aborts if the cast fails.
/// The result of the checked cast is left in the destination address.
class UnconditionalCheckedCastAddrInst : public SILInstruction
{
  friend SILBuilder;

  enum {
    /// the value being stored
    Src,
    /// the lvalue being stored to
    Dest
  };
  FixedOperandList<2> Operands;
  CastConsumptionKind ConsumptionKind;
  CanType SourceType;
  CanType TargetType;

  UnconditionalCheckedCastAddrInst(SILDebugLocation Loc,
                                   CastConsumptionKind consumption,
                                   SILValue src, CanType sourceType,
                                   SILValue dest, CanType targetType);

public:
  CastConsumptionKind getConsumptionKind() const { return ConsumptionKind; }

  SILValue getSrc() const { return Operands[Src].get(); }
  SILValue getDest() const { return Operands[Dest].get(); }

  /// Returns the formal type of the source value.
  CanType getSourceType() const { return SourceType; }

  /// Returns the formal target type.
  CanType getTargetType() const { return TargetType; }

  ArrayRef<Operand> getAllOperands() const { return Operands.asArray(); }
  MutableArrayRef<Operand> getAllOperands() { return Operands.asArray(); }

  static bool classof(const ValueBase *V) {
    return V->getKind() == ValueKind::UnconditionalCheckedCastAddrInst;
  }
};

/// StructInst - Represents a constructed loadable struct.
class StructInst : public SILInstruction {
  friend SILBuilder;

  TailAllocatedOperandList<0> Operands;

  /// Because of the storage requirements of StructInst, object
  /// creation goes through 'create()'.
  StructInst(SILDebugLocation DebugLoc, SILType Ty,
             ArrayRef<SILValue> Elements);

  /// Construct a StructInst.
  static StructInst *create(SILDebugLocation DebugLoc, SILType Ty,
                            ArrayRef<SILValue> Elements, SILFunction &F);

public:
  /// The elements referenced by this StructInst.
  MutableArrayRef<Operand> getElementOperands() {
    return Operands.getDynamicAsArray();
  }

  /// The elements referenced by this StructInst.
  OperandValueArrayRef getElements() const {
    return Operands.getDynamicValuesAsArray();
  }

  ArrayRef<Operand> getAllOperands() const { return Operands.asArray(); }
  MutableArrayRef<Operand> getAllOperands() { return Operands.asArray(); }

  SILValue getFieldValue(const VarDecl *V) const {
    return getOperandForField(V)->get();
  }

  /// Return the Operand associated with the given VarDecl.
  const Operand *getOperandForField(const VarDecl *V) const {
    return const_cast<StructInst*>(this)->getOperandForField(V);
  }

  Operand *getOperandForField(const VarDecl *V) {
    // If V is null or is computed, there is no operand associated with it.
    assert(V && V->hasStorage() &&
           "getOperandForField only works with stored fields");

    StructDecl *S = getStructDecl();

    NominalTypeDecl::StoredPropertyRange Range = S->getStoredProperties();
    unsigned Index = 0;
    for (auto I = Range.begin(), E = Range.end(); I != E; ++I, ++Index)
      if (V == *I)
        return &getAllOperands()[Index];

    // Did not find a matching VarDecl, return nullptr.
    return nullptr;
  }

  /// Search the operands of this struct for a unique non-trivial field. If we
  /// find it, return it. Otherwise return SILValue().
  SILValue getUniqueNonTrivialFieldValue() {
    SILModule &Mod = getModule();
    ArrayRef<Operand> Ops = getAllOperands();

    Optional<unsigned> Index;
    // For each operand...
    for (unsigned i = 0, e = Ops.size(); i != e; ++i) {
      // If the operand is not trivial...
      if (!Ops[i].get()->getType().isTrivial(Mod)) {
        // And we have not found an Index yet, set index to i and continue.
        if (!Index.hasValue()) {
          Index = i;
          continue;
        }

        // Otherwise, we have two values that are non-trivial. Bail.
        return SILValue();
      }
    }

    // If we did not find an index, return an empty SILValue.
    if (!Index.hasValue())
      return SILValue();

    // Otherwise, return the value associated with index.
    return Ops[Index.getValue()].get();
  }

  StructDecl *getStructDecl() const {
    auto s = getType().getStructOrBoundGenericStruct();
    assert(s && "A struct should always have a StructDecl associated with it");
    return s;
  }

  static bool classof(const ValueBase *V) {
    return V->getKind() == ValueKind::StructInst;
  }
};

/// RefCountingInst - An abstract class of instructions which
/// manipulate the reference count of their object operand.
class RefCountingInst : public SILInstruction {
public:
  /// The atomicity of a reference counting operation to be used.
  enum class Atomicity : bool {
    /// Atomic reference counting operations should be used.
    Atomic,
    /// Non-atomic reference counting operations can be used.
    NonAtomic,
  };
protected:
  Atomicity atomicity;
protected:
  RefCountingInst(ValueKind Kind, SILDebugLocation DebugLoc)
      : SILInstruction(Kind, DebugLoc), atomicity(Atomicity::Atomic) {}

  RefCountingInst(ValueKind Kind, SILDebugLocation DebugLoc, SILType Type)
      : SILInstruction(Kind, DebugLoc, Type), atomicity(Atomicity::Atomic) {}

public:
  static bool classof(const ValueBase *V) {
    return V->getKind() >= ValueKind::First_RefCountingInst &&
           V->getKind() <= ValueKind::Last_RefCountingInst;
  }

  void setAtomicity(Atomicity flag) { atomicity = flag; }
  void setNonAtomic() { atomicity = Atomicity::NonAtomic; }
  void setAtomic() { atomicity = Atomicity::Atomic; }
  Atomicity getAtomicity() const { return atomicity; }
  bool isNonAtomic() const { return atomicity == Atomicity::NonAtomic; }
  bool isAtomic() const { return atomicity == Atomicity::Atomic; }
};

/// RetainValueInst - Copies a loadable value.
class RetainValueInst : public UnaryInstructionBase<ValueKind::RetainValueInst,
                                                    RefCountingInst,
                                                    /*HasValue*/ false> {
  friend SILBuilder;

  RetainValueInst(SILDebugLocation DebugLoc, SILValue operand,
                  Atomicity atomicity)
      : UnaryInstructionBase(DebugLoc, operand) {
    setAtomicity(atomicity);
  }
};

/// ReleaseValueInst - Destroys a loadable value.
class ReleaseValueInst : public UnaryInstructionBase<ValueKind::ReleaseValueInst,
                                                     RefCountingInst,
                                                     /*HasValue*/ false> {
  friend SILBuilder;

  ReleaseValueInst(SILDebugLocation DebugLoc, SILValue operand,
                   Atomicity atomicity)
      : UnaryInstructionBase(DebugLoc, operand) {
    setAtomicity(atomicity);
  }
};

/// Transfers ownership of a loadable value to the current autorelease pool.
class AutoreleaseValueInst
                  : public UnaryInstructionBase<ValueKind::AutoreleaseValueInst,
                                                RefCountingInst,
                                                /*HasValue*/ false> {
  friend SILBuilder;

  AutoreleaseValueInst(SILDebugLocation DebugLoc, SILValue operand,
                       Atomicity atomicity)
      : UnaryInstructionBase(DebugLoc, operand) {
    setAtomicity(atomicity);
  }
};

/// SetDeallocatingInst - Sets the operand in deallocating state.
///
/// This is the same operation what's done by a strong_release immediately
/// before it calls the deallocator of the object.
class SetDeallocatingInst
                 : public UnaryInstructionBase<ValueKind::SetDeallocatingInst,
                                                RefCountingInst,
                                                /*HasValue*/ false> {
  friend SILBuilder;

  SetDeallocatingInst(SILDebugLocation DebugLoc, SILValue operand,
                      Atomicity atomicity)
      : UnaryInstructionBase(DebugLoc, operand) {
    setAtomicity(atomicity);
  }
};

/// StrongPinInst - Ensure that the operand is retained and pinned, if
/// not by this operation then by some enclosing pin.
///
/// Transformations must not do anything which reorders pin and unpin
/// operations.  (This should generally be straightforward, as pin and
/// unpin may be conservatively assumed to have arbitrary
/// side-effects.)
class StrongPinInst
  : public UnaryInstructionBase<ValueKind::StrongPinInst, RefCountingInst,
                                /*HasResult*/ true>
{
  friend SILBuilder;

  StrongPinInst(SILDebugLocation DebugLoc, SILValue operand,
                Atomicity atomicity);
};

/// StrongUnpinInst - Given that the operand is the result of a
/// strong_pin instruction, unpin it.
class StrongUnpinInst
  : public UnaryInstructionBase<ValueKind::StrongUnpinInst, RefCountingInst,
                                /*HasResult*/ false>
{
  friend SILBuilder;

  StrongUnpinInst(SILDebugLocation DebugLoc, SILValue operand,
                  Atomicity atomicity)
      : UnaryInstructionBase(DebugLoc, operand) {
    setAtomicity(atomicity);
  }
};

/// TupleInst - Represents a constructed loadable tuple.
class TupleInst : public SILInstruction {
  friend SILBuilder;

  TailAllocatedOperandList<0> Operands;

  /// Because of the storage requirements of TupleInst, object
  /// creation goes through 'create()'.
  TupleInst(SILDebugLocation DebugLoc, SILType Ty,
            ArrayRef<SILValue> Elements);

  /// Construct a TupleInst.
  static TupleInst *create(SILDebugLocation DebugLoc, SILType Ty,
                           ArrayRef<SILValue> Elements, SILFunction &F);

public:
  /// The elements referenced by this TupleInst.
  MutableArrayRef<Operand> getElementOperands() {
    return Operands.getDynamicAsArray();
  }

  /// The elements referenced by this TupleInst.
  OperandValueArrayRef getElements() const {
    return Operands.getDynamicValuesAsArray();
  }

  /// Return the i'th value referenced by this TupleInst.
  SILValue getElement(unsigned i) const {
    return getElements()[i];
  }

  ArrayRef<Operand> getAllOperands() const { return Operands.asArray(); }
  MutableArrayRef<Operand> getAllOperands() { return Operands.asArray(); }

  static bool classof(const ValueBase *V) {
    return V->getKind() == ValueKind::TupleInst;
  }

  TupleType *getTupleType() const {
    return getType().getSwiftRValueType()->castTo<TupleType>();
  }

  /// Search the operands of this tuple for a unique non-trivial elt. If we find
  /// it, return it. Otherwise return SILValue().
  SILValue getUniqueNonTrivialElt() {
    SILModule &Mod = getModule();
    ArrayRef<Operand> Ops = getAllOperands();

    Optional<unsigned> Index;
    // For each operand...
    for (unsigned i = 0, e = Ops.size(); i != e; ++i) {
      // If the operand is not trivial...
      if (!Ops[i].get()->getType().isTrivial(Mod)) {
        // And we have not found an Index yet, set index to i and continue.
        if (!Index.hasValue()) {
          Index = i;
          continue;
        }

        // Otherwise, we have two values that are non-trivial. Bail.
        return SILValue();
      }
    }

    // If we did not find an index, return an empty SILValue.
    if (!Index.hasValue())
      return SILValue();

    // Otherwise, return the value associated with index.
    return Ops[Index.getValue()].get();
  }
};

/// Represents a loadable enum constructed from one of its
/// elements.
class EnumInst : public SILInstruction {
  friend SILBuilder;

  Optional<FixedOperandList<1>> OptionalOperand;
  EnumElementDecl *Element;

  EnumInst(SILDebugLocation DebugLoc, SILValue Operand,
           EnumElementDecl *Element, SILType ResultTy)
      : SILInstruction(ValueKind::EnumInst, DebugLoc, ResultTy),
        Element(Element) {
    if (Operand) {
      OptionalOperand.emplace(this, Operand);
    }
  }

public:
  EnumElementDecl *getElement() const { return Element; }

  bool hasOperand() const { return OptionalOperand.hasValue(); }
  SILValue getOperand() const { return OptionalOperand->asValueArray()[0]; }

  ArrayRef<Operand> getAllOperands() const {
    return OptionalOperand ? OptionalOperand->asArray() : ArrayRef<Operand>{};
  }

  MutableArrayRef<Operand> getAllOperands() {
    return OptionalOperand
      ? OptionalOperand->asArray() : MutableArrayRef<Operand>{};
  }

  static bool classof(const ValueBase *V) {
    return V->getKind() == ValueKind::EnumInst;
  }
};

/// Unsafely project the data for an enum case out of an enum without checking
/// the tag.
class UncheckedEnumDataInst
  : public UnaryInstructionBase<ValueKind::UncheckedEnumDataInst>
{
  friend SILBuilder;

  EnumElementDecl *Element;

  UncheckedEnumDataInst(SILDebugLocation DebugLoc, SILValue Operand,
                        EnumElementDecl *Element, SILType ResultTy)
      : UnaryInstructionBase(DebugLoc, Operand, ResultTy), Element(Element) {}

public:
  EnumElementDecl *getElement() const { return Element; }

  EnumDecl *getEnumDecl() const {
    auto *E = getOperand()->getType().getEnumOrBoundGenericEnum();
    assert(E && "Operand of unchecked_enum_data must be of enum type");
    return E;
  }

  unsigned getElementNo() const {
    unsigned i = 0;
    for (EnumElementDecl *E : getEnumDecl()->getAllElements()) {
      if (E == Element)
        return i;
      ++i;
    }
    llvm_unreachable("An unchecked_enum_data's enumdecl should have at least "
                     "on element, the element that is being extracted");
  }
};

/// Projects the address of the data for a case inside an uninitialized enum in
/// order to initialize the payload for that case.
class InitEnumDataAddrInst
  : public UnaryInstructionBase<ValueKind::InitEnumDataAddrInst>
{
  friend SILBuilder;

  EnumElementDecl *Element;

  InitEnumDataAddrInst(SILDebugLocation DebugLoc, SILValue Operand,
                       EnumElementDecl *Element, SILType ResultTy)
      : UnaryInstructionBase(DebugLoc, Operand, ResultTy), Element(Element) {}

public:
  EnumElementDecl *getElement() const { return Element; }
};

/// InjectEnumAddrInst - Tags an enum as containing a case. The data for
/// that case, if any, must have been written into the enum first.
class InjectEnumAddrInst
  : public UnaryInstructionBase<ValueKind::InjectEnumAddrInst,
                                SILInstruction,
                                /*HAS_RESULT*/ false>
{
  friend SILBuilder;

  EnumElementDecl *Element;

  InjectEnumAddrInst(SILDebugLocation DebugLoc, SILValue Operand,
                     EnumElementDecl *Element)
      : UnaryInstructionBase(DebugLoc, Operand), Element(Element) {}

public:
  EnumElementDecl *getElement() const { return Element; }
};

/// Invalidate an enum value and take ownership of its payload data
/// without moving it in memory.
class UncheckedTakeEnumDataAddrInst
  : public UnaryInstructionBase<ValueKind::UncheckedTakeEnumDataAddrInst>
{
  friend SILBuilder;

  EnumElementDecl *Element;

  UncheckedTakeEnumDataAddrInst(SILDebugLocation DebugLoc, SILValue Operand,
                                EnumElementDecl *Element, SILType ResultTy)
      : UnaryInstructionBase(DebugLoc, Operand, ResultTy), Element(Element) {}

public:
  EnumElementDecl *getElement() const { return Element; }

  EnumDecl *getEnumDecl() const {
    auto *E = getOperand()->getType().getEnumOrBoundGenericEnum();
    assert(E && "Operand of unchecked_take_enum_data_addr must be of enum"
                " type");
    return E;
  }

  unsigned getElementNo() const {
    unsigned i = 0;
    for (EnumElementDecl *E : getEnumDecl()->getAllElements()) {
      if (E == Element)
        return i;
      ++i;
    }
    llvm_unreachable(
        "An unchecked_enum_data_addr's enumdecl should have at least "
        "on element, the element that is being extracted");
  }
};

// Base class of all select instructions like select_enum, select_value, etc.
// The template parameter represents a type of case values to be compared
// with the operand of a select instruction.
template <class Derived, class T>
class SelectInstBase : public SILInstruction {
protected:
  unsigned NumCases : 31;
  unsigned HasDefault : 1;

  /// The first operand is the operand of select_xxx instruction. The rest of
  /// the operands are the case values and results of a select instruction.
  TailAllocatedOperandList<1> Operands;

public:
  SelectInstBase(ValueKind kind, SILDebugLocation DebugLoc, SILType type,
                 unsigned numCases, bool hasDefault,
                 ArrayRef<SILValue> operands, SILValue operand)
      : SILInstruction(kind, DebugLoc, type), NumCases(numCases),
        HasDefault(hasDefault), Operands(this, operands, operand) {}

  SILValue getOperand() const { return Operands[0].get(); }

  ArrayRef<Operand> getAllOperands() const { return Operands.asArray(); }
  MutableArrayRef<Operand> getAllOperands() { return Operands.asArray(); }

  std::pair<T, SILValue> getCase(unsigned i) {
    return static_cast<const Derived *>(this)->getCase(i);
  }

  unsigned getNumCases() const { return NumCases; }

  bool hasDefault() const { return HasDefault; }

  SILValue getDefaultResult() const {
    return static_cast<const Derived *>(this)->getDefaultResult();
  }
};

/// Common base class for the select_enum and select_enum_addr instructions,
/// which select one of a set of possible results based on the case of an enum.
class SelectEnumInstBase
    : public SelectInstBase<SelectEnumInstBase, EnumElementDecl *> {
  // Tail-allocated after the operands is an array of `NumCases`
  // EnumElementDecl* pointers, referencing the case discriminators for each
  // operand.
  
  EnumElementDecl **getCaseBuf() {
    return reinterpret_cast<EnumElementDecl**>(Operands.asArray().end());
  }
  EnumElementDecl * const* getCaseBuf() const {
    return reinterpret_cast<EnumElementDecl* const*>(Operands.asArray().end());
  }

protected:
  SelectEnumInstBase(
      ValueKind Kind, SILDebugLocation DebugLoc, SILValue Enum, SILType Type,
      SILValue DefaultValue,
      ArrayRef<std::pair<EnumElementDecl *, SILValue>> CaseValues);

  template <typename SELECT_ENUM_INST>
  static SELECT_ENUM_INST *
  createSelectEnum(SILDebugLocation DebugLoc, SILValue Enum, SILType Type,
                   SILValue DefaultValue,
                   ArrayRef<std::pair<EnumElementDecl *, SILValue>> CaseValues,
                   SILFunction &F);

public:
  SILValue getEnumOperand() const { return getOperand(); }
  
  std::pair<EnumElementDecl*, SILValue>
  getCase(unsigned i) const {
    assert(i < NumCases && "case out of bounds");
    return std::make_pair(getCaseBuf()[i], Operands[i+1].get());
  }
  
  /// Return the value that will be used as the result for the specified enum
  /// case.
  SILValue getCaseResult(EnumElementDecl *D) {
    for (unsigned i = 0, e = getNumCases(); i != e; ++i) {
      auto Entry = getCase(i);
      if (Entry.first == D) return Entry.second;
    }
    // select_enum is required to be fully covered, so return the default if we
    // didn't find anything.
    return getDefaultResult();
  }
  
  /// \brief If the default refers to exactly one case decl, return it.
  NullablePtr<EnumElementDecl> getUniqueCaseForDefault();

  SILValue getDefaultResult() const {
    assert(HasDefault && "doesn't have a default");
    return Operands[NumCases + 1].get();
  }

  /// If there is a single case that returns a literal "true" value (an
  /// "integer_literal $Builtin.Int1, 1" value), return it.
  ///
  /// FIXME: This is used to interoperate with passes that reasoned about the
  /// old enum_is_tag insn. Ideally those passes would become general enough
  /// not to need this.
  NullablePtr<EnumElementDecl> getSingleTrueElement() const;
};
  
/// Select one of a set of values based on the case of an enum.
class SelectEnumInst : public SelectEnumInstBase {
  friend SILBuilder;

private:
  friend SelectEnumInstBase;

  SelectEnumInst(SILDebugLocation DebugLoc, SILValue Operand, SILType Type,
                 SILValue DefaultValue,
                 ArrayRef<std::pair<EnumElementDecl *, SILValue>> CaseValues)
      : SelectEnumInstBase(ValueKind::SelectEnumInst, DebugLoc, Operand, Type,
                           DefaultValue, CaseValues) {}

  static SelectEnumInst *
  create(SILDebugLocation DebugLoc, SILValue Operand, SILType Type,
         SILValue DefaultValue,
         ArrayRef<std::pair<EnumElementDecl *, SILValue>> CaseValues,
         SILFunction &F);

public:
  static bool classof(const ValueBase *V) {
    return V->getKind() == ValueKind::SelectEnumInst;
  }
};

/// Select one of a set of values based on the case of an enum.
class SelectEnumAddrInst : public SelectEnumInstBase {
  friend SILBuilder;
  friend SelectEnumInstBase;

  SelectEnumAddrInst(
      SILDebugLocation DebugLoc, SILValue Operand, SILType Type,
      SILValue DefaultValue,
      ArrayRef<std::pair<EnumElementDecl *, SILValue>> CaseValues)
      : SelectEnumInstBase(ValueKind::SelectEnumAddrInst, DebugLoc, Operand,
                           Type, DefaultValue, CaseValues) {}

  static SelectEnumAddrInst *
  create(SILDebugLocation DebugLoc, SILValue Operand, SILType Type,
         SILValue DefaultValue,
         ArrayRef<std::pair<EnumElementDecl *, SILValue>> CaseValues,
         SILFunction &F);

public:
  static bool classof(const ValueBase *V) {
    return V->getKind() == ValueKind::SelectEnumAddrInst;
  }
};

/// Select on a value of a builtin integer type.
class SelectValueInst : public SelectInstBase<SelectValueInst, SILValue> {
  friend SILBuilder;

  SelectValueInst(SILDebugLocation DebugLoc, SILValue Operand, SILType Type,
                  SILValue DefaultResult,
                  ArrayRef<SILValue> CaseValuesAndResults);

  static SelectValueInst *
  create(SILDebugLocation DebugLoc, SILValue Operand, SILType Type,
         SILValue DefaultValue,
         ArrayRef<std::pair<SILValue, SILValue>> CaseValues, SILFunction &F);

  OperandValueArrayRef getCaseBuf() const {
    return Operands.getDynamicValuesAsArray();
  }

public:
  ~SelectValueInst();

  std::pair<SILValue, SILValue>
  getCase(unsigned i) const {
    assert(i < NumCases && "case out of bounds");
    return {getCaseBuf()[i*2], getCaseBuf()[i*2+1]};
  }

  SILValue getDefaultResult() const {
    assert(HasDefault && "doesn't have a default");
    return getCaseBuf()[NumCases*2];
  }

  static bool classof(const ValueBase *V) {
    return V->getKind() == ValueKind::SelectValueInst;
  }
};

/// MetatypeInst - Represents the production of an instance of a given metatype
/// named statically.
class MetatypeInst final
    : public SILInstruction,
      private llvm::TrailingObjects<MetatypeInst, Operand> {
  friend TrailingObjects;
  friend SILBuilder;

  unsigned NumOperands;

  /// Constructs a MetatypeInst
  MetatypeInst(SILDebugLocation DebugLoc, SILType Metatype,
               ArrayRef<SILValue> TypeDependentOperands);

  static MetatypeInst *create(SILDebugLocation DebugLoc, SILType Metatype,
                              SILFunction *F,
                              SILOpenedArchetypesState &OpenedArchetypes);

public:
  ~MetatypeInst() {
    Operand *Operands = getTrailingObjects<Operand>();
    for (unsigned i = 0, end = NumOperands; i < end; ++i) {
      Operands[i].~Operand();
    }
  }

  ArrayRef<Operand> getAllOperands() const {
    return { getTrailingObjects<Operand>(), NumOperands };
  }

  MutableArrayRef<Operand> getAllOperands() {
    return { getTrailingObjects<Operand>(), NumOperands };
  }

  ArrayRef<Operand> getTypeDependentOperands() const {
    return { getTrailingObjects<Operand>(), NumOperands };
  }

  MutableArrayRef<Operand> getTypeDependentOperands() {
    return { getTrailingObjects<Operand>(), NumOperands };
  }

  static bool classof(const ValueBase *V) {
    return V->getKind() == ValueKind::MetatypeInst;
  }
};

/// Represents loading a dynamic metatype from a value.
class ValueMetatypeInst
  : public UnaryInstructionBase<ValueKind::ValueMetatypeInst>
{
  friend SILBuilder;

  ValueMetatypeInst(SILDebugLocation DebugLoc, SILType Metatype, SILValue Base)
      : UnaryInstructionBase(DebugLoc, Base, Metatype) {}
};

/// ExistentialMetatype - Represents loading a dynamic metatype from an
/// existential container.
class ExistentialMetatypeInst
  : public UnaryInstructionBase<ValueKind::ExistentialMetatypeInst>
{
  friend SILBuilder;

  ExistentialMetatypeInst(SILDebugLocation DebugLoc, SILType Metatype,
                          SILValue Base)
      : UnaryInstructionBase(DebugLoc, Base, Metatype) {}
};

/// Extract a numbered element out of a value of tuple type.
class TupleExtractInst
  : public UnaryInstructionBase<ValueKind::TupleExtractInst>
{
  friend SILBuilder;

  unsigned FieldNo;

  TupleExtractInst(SILDebugLocation DebugLoc, SILValue Operand,
                   unsigned FieldNo, SILType ResultTy)
      : UnaryInstructionBase(DebugLoc, Operand, ResultTy), FieldNo(FieldNo) {}

public:
  unsigned getFieldNo() const { return FieldNo; }

  TupleType *getTupleType() const {
    return getOperand()->getType().getSwiftRValueType()->castTo<TupleType>();
  }

  unsigned getNumTupleElts() const {
    return getTupleType()->getNumElements();
  }

  /// Returns true if this is a trivial result of a tuple that is non-trivial
  /// and represents one RCID.
  bool isTrivialEltOfOneRCIDTuple() const;
  bool isEltOnlyNonTrivialElt() const;
};

/// Derive the address of a numbered element from the address of a tuple.
class TupleElementAddrInst
  : public UnaryInstructionBase<ValueKind::TupleElementAddrInst>
{
  friend SILBuilder;

  unsigned FieldNo;

  TupleElementAddrInst(SILDebugLocation DebugLoc, SILValue Operand,
                       unsigned FieldNo, SILType ResultTy)
      : UnaryInstructionBase(DebugLoc, Operand, ResultTy), FieldNo(FieldNo) {}

public:
  unsigned getFieldNo() const { return FieldNo; }


  TupleType *getTupleType() const {
    return getOperand()->getType().getSwiftRValueType()->castTo<TupleType>();
  }
};

/// Extract a physical, fragile field out of a value of struct type.
class StructExtractInst
  : public UnaryInstructionBase<ValueKind::StructExtractInst>
{
  friend SILBuilder;

  VarDecl *Field;

  StructExtractInst(SILDebugLocation DebugLoc, SILValue Operand,
                    VarDecl *Field, SILType ResultTy)
      : UnaryInstructionBase(DebugLoc, Operand, ResultTy), Field(Field) {}

public:
  VarDecl *getField() const { return Field; }

  unsigned getFieldNo() const {
    unsigned i = 0;
    for (VarDecl *D : getStructDecl()->getStoredProperties()) {
      if (Field == D)
        return i;
      ++i;
    }
    llvm_unreachable("A struct_extract's structdecl has at least 1 field, the "
                     "field of the struct_extract.");
  }

  StructDecl *getStructDecl() const {
    auto s = getOperand()->getType().getStructOrBoundGenericStruct();
    assert(s);
    return s;
  }

  /// Returns true if this is a trivial result of a struct that is non-trivial
  /// and represents one RCID.
  bool isTrivialFieldOfOneRCIDStruct() const;

  /// Return true if we are extracting the only non-trivial field of out parent
  /// struct. This implies that a ref count operation on the aggregate is
  /// equivalent to a ref count operation on this field.
  bool isFieldOnlyNonTrivialField() const;
};

/// Derive the address of a physical field from the address of a struct.
class StructElementAddrInst
  : public UnaryInstructionBase<ValueKind::StructElementAddrInst>
{
  friend SILBuilder;

  VarDecl *Field;

  StructElementAddrInst(SILDebugLocation DebugLoc, SILValue Operand,
                        VarDecl *Field, SILType ResultTy)
      : UnaryInstructionBase(DebugLoc, Operand, ResultTy), Field(Field) {}

public:
  VarDecl *getField() const { return Field; }

  unsigned getFieldNo() const {
    unsigned i = 0;
    for (auto *D : getStructDecl()->getStoredProperties()) {
      if (Field == D)
        return i;
      ++i;
    }
    llvm_unreachable("A struct_element_addr's structdecl has at least 1 field, "
                     "the field of the struct_element_addr.");
  }

  StructDecl *getStructDecl() const {
    auto s = getOperand()->getType().getStructOrBoundGenericStruct();
    assert(s);
    return s;
  }
};

/// RefElementAddrInst - Derive the address of a named element in a reference
/// type instance.
class RefElementAddrInst
  : public UnaryInstructionBase<ValueKind::RefElementAddrInst>
{
  friend SILBuilder;

  VarDecl *Field;

  RefElementAddrInst(SILDebugLocation DebugLoc, SILValue Operand,
                     VarDecl *Field, SILType ResultTy)
      : UnaryInstructionBase(DebugLoc, Operand, ResultTy), Field(Field) {}

public:
  VarDecl *getField() const { return Field; }

  unsigned getFieldNo() const {
    unsigned i = 0;
    for (auto *D : getClassDecl()->getStoredProperties()) {
      if (Field == D)
        return i;
      ++i;
    }
    llvm_unreachable("A ref_element_addr's classdecl has at least 1 field, the "
                     "field of the ref_element_addr.");
  }

  ClassDecl *getClassDecl() const {
    auto s = getOperand()->getType().getClassOrBoundGenericClass();
    assert(s);
    return s;
  }
};

/// RefTailAddrInst - Derive the address of the first element of the first
/// tail-allocated array in a reference type instance.
class RefTailAddrInst
  : public UnaryInstructionBase<ValueKind::RefTailAddrInst>
{
  friend SILBuilder;

  RefTailAddrInst(SILDebugLocation DebugLoc, SILValue Operand, SILType ResultTy)
      : UnaryInstructionBase(DebugLoc, Operand, ResultTy) {}

public:
  ClassDecl *getClassDecl() const {
    auto s = getOperand()->getType().getClassOrBoundGenericClass();
    assert(s);
    return s;
  }

  SILType getTailType() const { return getType().getObjectType(); }
};

/// MethodInst - Abstract base for instructions that implement dynamic
/// method lookup.
class MethodInst : public SILInstruction {
  SILDeclRef Member;
  bool Volatile;
public:
  MethodInst(ValueKind Kind, SILDebugLocation DebugLoc, SILType Ty,
             SILDeclRef Member, bool Volatile = false)
      : SILInstruction(Kind, DebugLoc, Ty), Member(Member), Volatile(Volatile) {
  }

  SILDeclRef getMember() const { return Member; }

  /// True if this dynamic dispatch is semantically required.
  bool isVolatile() const { return Volatile; }

  static bool classof(const ValueBase *V) {
    return V->getKind() >= ValueKind::First_MethodInst &&
      V->getKind() <= ValueKind::Last_MethodInst;
  }
};

/// ClassMethodInst - Given the address of a value of class type and a method
/// constant, extracts the implementation of that method for the dynamic
/// instance type of the class.
class ClassMethodInst
  : public UnaryInstructionBase<ValueKind::ClassMethodInst, MethodInst>
{
  friend SILBuilder;

  ClassMethodInst(SILDebugLocation DebugLoc, SILValue Operand,
                  SILDeclRef Member, SILType Ty, bool Volatile = false)
      : UnaryInstructionBase(DebugLoc, Operand, Ty, Member, Volatile) {}
};

/// SuperMethodInst - Given the address of a value of class type and a method
/// constant, extracts the implementation of that method for the superclass of
/// the static type of the class.
class SuperMethodInst
  : public UnaryInstructionBase<ValueKind::SuperMethodInst, MethodInst>
{
  friend SILBuilder;

  SuperMethodInst(SILDebugLocation DebugLoc, SILValue Operand,
                  SILDeclRef Member, SILType Ty, bool Volatile = false)
      : UnaryInstructionBase(DebugLoc, Operand, Ty, Member, Volatile) {}
};

/// WitnessMethodInst - Given a type, a protocol conformance,
/// and a protocol method constant, extracts the implementation of that method
/// for the type.
class WitnessMethodInst final
    : public MethodInst,
      llvm::TrailingObjects<WitnessMethodInst, Operand> {
  friend TrailingObjects;
  friend SILBuilder;

  CanType LookupType;
  ProtocolConformanceRef Conformance;
  unsigned NumOperands;

  WitnessMethodInst(SILDebugLocation DebugLoc, CanType LookupType,
                    ProtocolConformanceRef Conformance, SILDeclRef Member,
                    SILType Ty, ArrayRef<SILValue> TypeDependentOperands,
                    bool Volatile = false)
      : MethodInst(ValueKind::WitnessMethodInst, DebugLoc, Ty, Member,
                   Volatile),
        LookupType(LookupType), Conformance(Conformance),
        NumOperands(TypeDependentOperands.size()) {
    TrailingOperandsList::InitOperandsList(getAllOperands().begin(), this,
                                           TypeDependentOperands);
  }

  static WitnessMethodInst *
  create(SILDebugLocation DebugLoc, CanType LookupType,
         ProtocolConformanceRef Conformance, SILDeclRef Member, SILType Ty,
         SILFunction *Parent, SILOpenedArchetypesState &OpenedArchetypes,
         bool Volatile = false);

public:
  ~WitnessMethodInst() {
    Operand *Operands = getTrailingObjects<Operand>();
    for (unsigned i = 0, end = NumOperands; i < end; ++i) {
      Operands[i].~Operand();
    }
  }

  CanType getLookupType() const { return LookupType; }
  ProtocolDecl *getLookupProtocol() const {
    return getMember().getDecl()->getDeclContext()
             ->getAsProtocolOrProtocolExtensionContext();
  }

  ProtocolConformanceRef getConformance() const { return Conformance; }

  /// Get a representation of the lookup type as a substitution of the
  /// protocol's Self archetype.
  Substitution getSelfSubstitution() const {
    return Substitution{getLookupType(), Conformance};
  }

  ArrayRef<Operand> getAllOperands() const {
    return { getTrailingObjects<Operand>(), NumOperands };
  }

  MutableArrayRef<Operand> getAllOperands() {
    return { getTrailingObjects<Operand>(), NumOperands };
  }

  ArrayRef<Operand> getTypeDependentOperands() const {
    return { getTrailingObjects<Operand>(), NumOperands };
  }

  MutableArrayRef<Operand> getTypeDependentOperands() {
    return { getTrailingObjects<Operand>(), NumOperands };
  }

  static bool classof(const ValueBase *V) {
    return V->getKind() == ValueKind::WitnessMethodInst;
  }
};

/// Given the address of a value of AnyObject protocol type and a method
/// constant referring to some Objective-C method, performs dynamic method
/// lookup to extract the implementation of that method. This method lookup
/// can fail at run-time
class DynamicMethodInst final
  : public UnaryInstructionWithTypeDependentOperandsBase<
                                   ValueKind::DynamicMethodInst,
                                   DynamicMethodInst,
                                   MethodInst,
                                   true>
{
  friend SILBuilder;

  DynamicMethodInst(SILDebugLocation DebugLoc, SILValue Operand,
                    ArrayRef<SILValue> TypeDependentOperands,
                    SILDeclRef Member, SILType Ty, bool Volatile)
      : UnaryInstructionWithTypeDependentOperandsBase(DebugLoc, Operand,
                               TypeDependentOperands, Ty, Member, Volatile) {}

  static DynamicMethodInst *
  create(SILDebugLocation DebugLoc, SILValue Operand,
         SILDeclRef Member, SILType Ty, bool Volatile, SILFunction *F,
         SILOpenedArchetypesState &OpenedArchetypes);
};

/// Given the address of an existential, "opens" the
/// existential by returning a pointer to a fresh archetype T, which also
/// captures the (dynamic) conformances.
class OpenExistentialAddrInst
  : public UnaryInstructionBase<ValueKind::OpenExistentialAddrInst>
{
  friend SILBuilder;

  OpenExistentialAddrInst(SILDebugLocation DebugLoc, SILValue Operand,
                          SILType SelfTy);
};

/// Given a class existential, "opens" the
/// existential by returning a pointer to a fresh archetype T, which also
/// captures the (dynamic) conformances.
class OpenExistentialRefInst
  : public UnaryInstructionBase<ValueKind::OpenExistentialRefInst>
{
  friend SILBuilder;

  OpenExistentialRefInst(SILDebugLocation DebugLoc, SILValue Operand,
                         SILType Ty);
};

/// Given an existential metatype,
/// "opens" the existential by returning a pointer to a fresh
/// archetype metatype T.Type, which also captures the (dynamic)
/// conformances.
class OpenExistentialMetatypeInst
  : public UnaryInstructionBase<ValueKind::OpenExistentialMetatypeInst>
{
  friend SILBuilder;

  OpenExistentialMetatypeInst(SILDebugLocation DebugLoc, SILValue operand,
                              SILType ty);
};

/// Given a boxed existential container,
/// "opens" the existential by returning a pointer to a fresh
/// archetype T, which also captures the (dynamic) conformances.
class OpenExistentialBoxInst
  : public UnaryInstructionBase<ValueKind::OpenExistentialBoxInst>
{
  friend SILBuilder;

  OpenExistentialBoxInst(SILDebugLocation DebugLoc, SILValue operand,
                         SILType ty);
};

/// Given an address to an uninitialized buffer of
/// a protocol type, initializes its existential container to contain a concrete
/// value of the given type, and returns the address of the uninitialized
/// concrete value inside the existential container.
class InitExistentialAddrInst final
  : public UnaryInstructionWithTypeDependentOperandsBase<
                                ValueKind::InitExistentialAddrInst,
                                InitExistentialAddrInst,
                                SILInstruction,
                                true>
{
  friend SILBuilder;

  CanType ConcreteType;
  ArrayRef<ProtocolConformanceRef> Conformances;

  InitExistentialAddrInst(SILDebugLocation DebugLoc, SILValue Existential,
                          ArrayRef<SILValue> TypeDependentOperands,
                          CanType ConcreteType, SILType ConcreteLoweredType,
                          ArrayRef<ProtocolConformanceRef> Conformances)
      : UnaryInstructionWithTypeDependentOperandsBase(DebugLoc, Existential,
                             TypeDependentOperands,
                             ConcreteLoweredType.getAddressType()),
        ConcreteType(ConcreteType), Conformances(Conformances) {}

  static InitExistentialAddrInst *
  create(SILDebugLocation DebugLoc, SILValue Existential, CanType ConcreteType,
         SILType ConcreteLoweredType,
         ArrayRef<ProtocolConformanceRef> Conformances, SILFunction *Parent,
         SILOpenedArchetypesState &OpenedArchetypes);

public:
  ArrayRef<ProtocolConformanceRef> getConformances() const {
    return Conformances;
  }
  
  CanType getFormalConcreteType() const {
    return ConcreteType;
  }

  SILType getLoweredConcreteType() const {
    return getType();
  }
};

/// InitExistentialRefInst - Given a class instance reference and a set of
/// conformances, creates a class existential value referencing the
/// class instance.
class InitExistentialRefInst final
  : public UnaryInstructionWithTypeDependentOperandsBase<
                                ValueKind::InitExistentialRefInst,
                                InitExistentialRefInst,
                                SILInstruction,
                                true>
{
  friend SILBuilder;

  CanType ConcreteType;
  ArrayRef<ProtocolConformanceRef> Conformances;

  InitExistentialRefInst(SILDebugLocation DebugLoc, SILType ExistentialType,
                         CanType FormalConcreteType, SILValue Instance,
                         ArrayRef<SILValue> TypeDependentOperands,
                         ArrayRef<ProtocolConformanceRef> Conformances)
      : UnaryInstructionWithTypeDependentOperandsBase(DebugLoc, Instance,
                                               TypeDependentOperands,
                                               ExistentialType),
        ConcreteType(FormalConcreteType), Conformances(Conformances) {}

  static InitExistentialRefInst *
  create(SILDebugLocation DebugLoc, SILType ExistentialType,
         CanType ConcreteType, SILValue Instance,
         ArrayRef<ProtocolConformanceRef> Conformances, SILFunction *Parent,
         SILOpenedArchetypesState &OpenedArchetypes);

  //size_t numTrailingObjects(OverloadToken<Operand>) const { return NumOperands; }

public:
  CanType getFormalConcreteType() const {
    return ConcreteType;
  }

  ArrayRef<ProtocolConformanceRef> getConformances() const {
    return Conformances;
  }
};

/// InitExistentialMetatypeInst - Given a metatype reference and a set
/// of conformances, creates an existential metatype value referencing
/// the metatype.
class InitExistentialMetatypeInst final
  : public UnaryInstructionWithTypeDependentOperandsBase<
                                  ValueKind::InitExistentialMetatypeInst,
                                  InitExistentialMetatypeInst,
                                  SILInstruction,
                                  true,
                                  ProtocolConformanceRef>
{
  friend SILBuilder;

  unsigned NumConformances;

  InitExistentialMetatypeInst(SILDebugLocation DebugLoc,
                              SILType existentialMetatypeType,
                              SILValue metatype,
                              ArrayRef<SILValue> TypeDependentOperands,
                              ArrayRef<ProtocolConformanceRef> conformances);

  static InitExistentialMetatypeInst *
  create(SILDebugLocation DebugLoc, SILType existentialMetatypeType,
         SILValue metatype, ArrayRef<ProtocolConformanceRef> conformances,
         SILFunction *parent, SILOpenedArchetypesState &OpenedArchetypes);

public:
  /// Return the object type which was erased.  That is, if this
  /// instruction erases Decoder<T>.Type.Type to Printable.Type.Type,
  /// this method returns Decoder<T>.
  CanType getFormalErasedObjectType() const {
    CanType exType = getType().getSwiftRValueType();
    CanType concreteType = getOperand()->getType().getSwiftRValueType();
    while (auto exMetatype = dyn_cast<ExistentialMetatypeType>(exType)) {
      exType = exMetatype.getInstanceType();
      concreteType = cast<MetatypeType>(concreteType).getInstanceType();
    }
    assert(exType.isExistentialType());
    return concreteType;
  }

  ArrayRef<ProtocolConformanceRef> getConformances() const;
};

/// DeinitExistentialAddrInst - Given an address of an existential that has been
/// partially initialized with an InitExistentialAddrInst but whose value buffer
/// has not been initialized, deinitializes the existential and deallocates
/// the value buffer. This should only be used for partially-initialized
/// existentials; a fully-initialized existential can be destroyed with
/// DestroyAddrInst and deallocated with DeallocStackInst.
class DeinitExistentialAddrInst
  : public UnaryInstructionBase<ValueKind::DeinitExistentialAddrInst,
                                SILInstruction,
                                /*HAS_RESULT*/ false>
{
  friend SILBuilder;

  DeinitExistentialAddrInst(SILDebugLocation DebugLoc, SILValue Existential)
      : UnaryInstructionBase(DebugLoc, Existential) {}
};

/// Projects the capture storage address from a @block_storage address.
class ProjectBlockStorageInst
  : public UnaryInstructionBase<ValueKind::ProjectBlockStorageInst,
                                SILInstruction>
{
  friend SILBuilder;

  ProjectBlockStorageInst(SILDebugLocation DebugLoc, SILValue Operand,
                          SILType DestTy)
      : UnaryInstructionBase(DebugLoc, Operand, DestTy) {}
};


/// Initializes a block header, creating a block that
/// invokes a given thin cdecl function.
class InitBlockStorageHeaderInst : public SILInstruction {
  friend SILBuilder;

  enum { BlockStorage, InvokeFunction };
  unsigned NumSubstitutions;
  FixedOperandList<2> Operands;
  
  Substitution *getSubstitutionsStorage() {
    return reinterpret_cast<Substitution*>(Operands.asArray().end());
  }
  const Substitution *getSubstitutionsStorage() const {
    return reinterpret_cast<const Substitution*>(Operands.asArray().end());
  }

  InitBlockStorageHeaderInst(SILDebugLocation DebugLoc, SILValue BlockStorage,
                             SILValue InvokeFunction, SILType BlockType,
                             ArrayRef<Substitution> Subs)
      : SILInstruction(ValueKind::InitBlockStorageHeaderInst, DebugLoc,
                       BlockType),
        NumSubstitutions(Subs.size()),
        Operands(this, BlockStorage, InvokeFunction) {
    memcpy(getSubstitutionsStorage(), Subs.begin(),
           sizeof(Subs[0]) * Subs.size());
  }
  
  static InitBlockStorageHeaderInst *create(SILFunction &F,
                              SILDebugLocation DebugLoc, SILValue BlockStorage,
                              SILValue InvokeFunction, SILType BlockType,
                              ArrayRef<Substitution> Subs);
public:
  /// Get the block storage address to be initialized.
  SILValue getBlockStorage() const { return Operands[BlockStorage].get(); }
  /// Get the invoke function to form the block around.
  SILValue getInvokeFunction() const { return Operands[InvokeFunction].get(); }

  ArrayRef<Substitution> getSubstitutions() const {
    return {getSubstitutionsStorage(), NumSubstitutions};
  }

  ArrayRef<Operand> getAllOperands() const { return Operands.asArray(); }
  MutableArrayRef<Operand> getAllOperands() { return Operands.asArray(); }

  static bool classof(const ValueBase *V) {
    return V->getKind() == ValueKind::InitBlockStorageHeaderInst;
  }
};

/// StrongRetainInst - Increase the strong reference count of an object.
class StrongRetainInst
  : public UnaryInstructionBase<ValueKind::StrongRetainInst,
                                RefCountingInst,
                                /*HAS_RESULT*/ false>
{
  friend SILBuilder;

  StrongRetainInst(SILDebugLocation DebugLoc, SILValue Operand,
                   Atomicity atomicity)
      : UnaryInstructionBase(DebugLoc, Operand) {
    setAtomicity(atomicity);
  }
};

/// StrongReleaseInst - Decrease the strong reference count of an object.
///
/// An object can be destroyed when its strong reference count is
/// zero.  It can be deallocated when both its strong reference and
/// weak reference counts reach zero.
class StrongReleaseInst
  : public UnaryInstructionBase<ValueKind::StrongReleaseInst,
                                RefCountingInst, /*HAS_RESULT*/ false>
{
  friend SILBuilder;

  StrongReleaseInst(SILDebugLocation DebugLoc, SILValue Operand,
                    Atomicity atomicity)
      : UnaryInstructionBase(DebugLoc, Operand) {
    setAtomicity(atomicity);
  }
};

/// StrongRetainUnownedInst - Increase the strong reference count of an object
/// and assert that it has not been deallocated.
///
/// The operand must be an @unowned type.
class StrongRetainUnownedInst :
    public UnaryInstructionBase<ValueKind::StrongRetainUnownedInst,
                                RefCountingInst, /*HAS_RESULT*/ false>
{
  friend SILBuilder;

  StrongRetainUnownedInst(SILDebugLocation DebugLoc, SILValue operand,
                          Atomicity atomicity)
      : UnaryInstructionBase(DebugLoc, operand) {
    setAtomicity(atomicity);
  }
};

/// UnownedRetainInst - Increase the unowned reference count of an object.
class UnownedRetainInst :
    public UnaryInstructionBase<ValueKind::UnownedRetainInst,
                                RefCountingInst, /*HAS_RESULT*/ false>
{
  friend SILBuilder;

  UnownedRetainInst(SILDebugLocation DebugLoc, SILValue Operand,
                    Atomicity atomicity)
      : UnaryInstructionBase(DebugLoc, Operand) {
    setAtomicity(atomicity);
  }
};

/// UnownedReleaseInst - Decrease the unowned reference count of an object.
class UnownedReleaseInst :
     public UnaryInstructionBase<ValueKind::UnownedReleaseInst,
                                 RefCountingInst, /*HAS_RESULT*/ false>
{
  friend SILBuilder;

  UnownedReleaseInst(SILDebugLocation DebugLoc, SILValue Operand,
                     Atomicity atomicity)
      : UnaryInstructionBase(DebugLoc, Operand) {
    setAtomicity(atomicity);
  }
};

/// FixLifetimeInst - An artificial use of a value for the purposes of ARC or
/// RVO optimizations.
class FixLifetimeInst :
  public UnaryInstructionBase<ValueKind::FixLifetimeInst,
                              SILInstruction, /*HAS_RESULT*/ false>
{
  friend SILBuilder;

  FixLifetimeInst(SILDebugLocation DebugLoc, SILValue Operand)
      : UnaryInstructionBase(DebugLoc, Operand) {}
};

/// MarkDependenceInst - Marks that one value depends on another for
/// validity in a non-obvious way.
class MarkDependenceInst : public SILInstruction {
  friend SILBuilder;

  enum { Value, Base };
  FixedOperandList<2> Operands;

  MarkDependenceInst(SILDebugLocation DebugLoc, SILValue value, SILValue base)
      : SILInstruction(ValueKind::MarkDependenceInst, DebugLoc,
                       value->getType()),
        Operands{this, value, base} {}

public:
  SILValue getValue() const { return Operands[Value].get(); }
  SILValue getBase() const { return Operands[Base].get(); }

  ArrayRef<Operand> getAllOperands() const { return Operands.asArray(); }
  MutableArrayRef<Operand> getAllOperands() { return Operands.asArray(); }

  static bool classof(const ValueBase *V) {
    return V->getKind() == ValueKind::MarkDependenceInst;
  }
};

/// Promote an Objective-C block that is on the stack to the heap, or simply
/// retain a block that is already on the heap.
class CopyBlockInst :
    public UnaryInstructionBase<ValueKind::CopyBlockInst,
                                SILInstruction, /*HAS_RESULT*/ true>
{
  friend SILBuilder;

  CopyBlockInst(SILDebugLocation DebugLoc, SILValue operand)
      : UnaryInstructionBase(DebugLoc, operand, operand->getType()) {}
};

class CopyValueInst : public UnaryInstructionBase<ValueKind::CopyValueInst> {
  friend class SILBuilder;

  CopyValueInst(SILDebugLocation DebugLoc, SILValue operand)
      : UnaryInstructionBase(DebugLoc, operand, operand->getType()) {}
};

class DestroyValueInst
    : public UnaryInstructionBase<ValueKind::DestroyValueInst> {
  friend class SILBuilder;

  DestroyValueInst(SILDebugLocation DebugLoc, SILValue operand)
      : UnaryInstructionBase(DebugLoc, operand) {}
};

/// Given an object reference, return true iff it is non-nil and refers
/// to a native swift object with strong reference count of 1.
class IsUniqueInst : public UnaryInstructionBase<ValueKind::IsUniqueInst>
{
  friend SILBuilder;

  IsUniqueInst(SILDebugLocation DebugLoc, SILValue Operand, SILType BoolTy)
      : UnaryInstructionBase(DebugLoc, Operand, BoolTy) {}
};

/// Given an object reference, return true iff it is non-nil and either refers
/// to a native swift object with strong reference count of 1 or refers to a
/// pinned object (for simultaneous access to multiple subobjects).
class IsUniqueOrPinnedInst :
    public UnaryInstructionBase<ValueKind::IsUniqueOrPinnedInst> {
  friend SILBuilder;

  IsUniqueOrPinnedInst(SILDebugLocation DebugLoc, SILValue Operand,
                       SILType BoolTy)
      : UnaryInstructionBase(DebugLoc, Operand, BoolTy) {}
};

//===----------------------------------------------------------------------===//
// DeallocationInsts
//===----------------------------------------------------------------------===//

/// DeallocationInst - An abstract parent class for Dealloc{Stack, Box, Ref}.
class DeallocationInst : public SILInstruction {
protected:
  DeallocationInst(ValueKind Kind, SILDebugLocation DebugLoc)
      : SILInstruction(Kind, DebugLoc) {}

public:
  static bool classof(const ValueBase *V) {
    return V->getKind() >= ValueKind::First_DeallocationInst &&
      V->getKind() <= ValueKind::Last_DeallocationInst;
  }
};

/// DeallocStackInst - Deallocate stack memory allocated by alloc_stack.
class DeallocStackInst :
    public UnaryInstructionBase<ValueKind::DeallocStackInst, DeallocationInst,
                                /*HAS_RESULT*/ false> {
  friend SILBuilder;

  DeallocStackInst(SILDebugLocation DebugLoc, SILValue operand)
      : UnaryInstructionBase(DebugLoc, operand) {}
};

/// Deallocate memory for a reference type instance from a destructor or
/// failure path of a constructor.
///
/// This does not destroy the referenced instance; it must be destroyed
/// first.
///
/// It is undefined behavior if the type of the operand does not match the
/// most derived type of the allocated instance.
class DeallocRefInst :
  public UnaryInstructionBase<ValueKind::DeallocRefInst, DeallocationInst,
                              /*HAS_RESULT*/ false>,
  public StackPromotable {
  friend SILBuilder;

private:
  DeallocRefInst(SILDebugLocation DebugLoc, SILValue Operand,
                 bool canBeOnStack = false)
      : UnaryInstructionBase(DebugLoc, Operand), StackPromotable(canBeOnStack) {
  }
};

/// Deallocate memory for a reference type instance from a failure path of a
/// constructor.
///
/// The instance is assumed to have been partially initialized, with the
/// initialized portion being all instance variables in classes that are more
/// derived than the given metatype.
///
/// The metatype value can either be the static self type (in a designated
/// initializer) or a dynamic self type (in a convenience initializer).
class DeallocPartialRefInst : public DeallocationInst {
  friend SILBuilder;

private:
  FixedOperandList<2> Operands;

  DeallocPartialRefInst(SILDebugLocation DebugLoc, SILValue Operand,
                        SILValue Metatype)
      : DeallocationInst(ValueKind::DeallocPartialRefInst, DebugLoc),
        Operands(this, Operand, Metatype) {}

public:
  ArrayRef<Operand> getAllOperands() const { return Operands.asArray(); }
  MutableArrayRef<Operand> getAllOperands() { return Operands.asArray(); }
  
  SILValue getInstance() const { return getOperand(0); }
  SILValue getMetatype() const { return getOperand(1); }

  static bool classof(const ValueBase *V) {
    return V->getKind() == ValueKind::DeallocPartialRefInst;
  }
};

/// Deallocate memory allocated for an unsafe value buffer.
class DeallocValueBufferInst :
  public UnaryInstructionBase<ValueKind::DeallocValueBufferInst,
                              DeallocationInst, /*HAS_RESULT*/ true> {
  friend SILBuilder;

  SILType ValueType;

  DeallocValueBufferInst(SILDebugLocation DebugLoc, SILType valueType,
                         SILValue operand)
      : UnaryInstructionBase(DebugLoc, operand), ValueType(valueType) {}

public:
  SILType getValueType() const { return ValueType; }
};

/// Deallocate memory allocated for a boxed value created by an AllocBoxInst.
/// It is undefined behavior if the type of the boxed type does not match the
/// type the box was allocated for.
///
/// This does not destroy the boxed value instance; it must either be
/// uninitialized or have been manually destroyed.
class DeallocBoxInst :
  public UnaryInstructionBase<ValueKind::DeallocBoxInst, DeallocationInst,
                              /*HAS_RESULT*/ false>
{
  friend SILBuilder;

  // TODO: The element type can be derived from a typed box.
  SILType ElementType;

  DeallocBoxInst(SILDebugLocation DebugLoc, SILType elementType,
                 SILValue operand)
      : UnaryInstructionBase(DebugLoc, operand), ElementType(elementType) {}

public:
  SILType getElementType() const { return ElementType; }
};

/// Deallocate memory allocated for a boxed existential container created by
/// AllocExistentialBox. It is undefined behavior if the given concrete type
/// does not match the concrete type for which the box was allocated.
///
/// This does not destroy the boxed value instance; it must either be
/// uninitialized or have been manually destroyed.
class DeallocExistentialBoxInst :
  public UnaryInstructionBase<ValueKind::DeallocExistentialBoxInst,
                              DeallocationInst,
                              /*HAS_RESULT*/ false>
{
  friend SILBuilder;

  CanType ConcreteType;

  DeallocExistentialBoxInst(SILDebugLocation DebugLoc, CanType concreteType,
                            SILValue operand)
      : UnaryInstructionBase(DebugLoc, operand), ConcreteType(concreteType) {}

public:
  CanType getConcreteType() const { return ConcreteType; }
};

/// Destroy the value at a memory location according to
/// its SIL type. This is similar to:
///   %1 = load %operand
///   release_value %1
/// but a destroy instruction can be used for types that cannot be loaded,
/// such as resilient value types.
class DestroyAddrInst : public UnaryInstructionBase<ValueKind::DestroyAddrInst,
                                                    SILInstruction,
                                                    /*HAS_RESULT*/ false>
{
  friend SILBuilder;

  DestroyAddrInst(SILDebugLocation DebugLoc, SILValue Operand)
      : UnaryInstructionBase(DebugLoc, Operand) {}
};

/// Project out the address of the value
/// stored in the given Builtin.UnsafeValueBuffer.
class ProjectValueBufferInst :
  public UnaryInstructionBase<ValueKind::ProjectValueBufferInst,
                              SILInstruction, /*HasResult*/ true> {
  friend SILBuilder;

  ProjectValueBufferInst(SILDebugLocation DebugLoc, SILType valueType,
                         SILValue operand)
      : UnaryInstructionBase(DebugLoc, operand, valueType.getAddressType()) {}

public:
  SILType getValueType() const { return getType().getObjectType(); }
};

/// Project out the address of the value in a box.
class ProjectBoxInst :
  public UnaryInstructionBase<ValueKind::ProjectBoxInst,
                              SILInstruction, /*HasResult*/ true> {
  friend SILBuilder;

  unsigned Index;

  ProjectBoxInst(SILDebugLocation DebugLoc,
                 SILValue operand,
                 unsigned fieldIndex,
                 SILType fieldTy)
      : UnaryInstructionBase(DebugLoc, operand, fieldTy.getAddressType()),
        Index(fieldIndex) {}


public:
  unsigned getFieldIndex() const { return Index; }
};

/// Project out the address of the value in an existential box.
class ProjectExistentialBoxInst :
  public UnaryInstructionBase<ValueKind::ProjectExistentialBoxInst,
                              SILInstruction, /*HasResult*/ true> {
  friend SILBuilder;
  
  ProjectExistentialBoxInst(SILDebugLocation DebugLoc, SILType valueType,
                            SILValue operand)
      : UnaryInstructionBase(DebugLoc, operand, valueType.getAddressType()) {}
};

//===----------------------------------------------------------------------===//
// Runtime failure
//===----------------------------------------------------------------------===//

/// Trigger a runtime failure if the given Int1 value is true.
class CondFailInst : public UnaryInstructionBase<ValueKind::CondFailInst,
                                                 SILInstruction,
                                                 /*HAS_RESULT*/ false>
{
  friend SILBuilder;

  CondFailInst(SILDebugLocation DebugLoc, SILValue Operand)
      : UnaryInstructionBase(DebugLoc, Operand) {}
};

//===----------------------------------------------------------------------===//
// Pointer/address indexing instructions
//===----------------------------------------------------------------------===//

/// Abstract base class for indexing instructions.
class IndexingInst : public SILInstruction {
  enum { Base, Index };
  FixedOperandList<2> Operands;
public:
  IndexingInst(ValueKind Kind, SILDebugLocation DebugLoc, SILValue Operand,
               SILValue Index)
      : SILInstruction(Kind, DebugLoc, Operand->getType()),
        Operands{this, Operand, Index} {}

  IndexingInst(ValueKind Kind, SILDebugLocation DebugLoc, SILValue Operand,
               SILValue Index, SILType ResultTy)
      : SILInstruction(Kind, DebugLoc, ResultTy),
        Operands{this, Operand, Index} {}

  SILValue getBase() const { return Operands[Base].get(); }
  SILValue getIndex() const { return Operands[Index].get(); }

  ArrayRef<Operand> getAllOperands() const { return Operands.asArray(); }
  MutableArrayRef<Operand> getAllOperands() { return Operands.asArray(); }

  static bool classof(const ValueBase *V) {
    return V->getKind() >= ValueKind::First_IndexingInst
        && V->getKind() <= ValueKind::Last_IndexingInst;
  }
};

/// IndexAddrInst - "%2 : $*T = index_addr %0 : $*T, %1 : $Builtin.Word"
/// This takes an address and indexes it, striding by the pointed-
/// to type.  This is used to index into arrays of uniform elements.
class IndexAddrInst : public IndexingInst {
  friend SILBuilder;

  enum { Base, Index };

  IndexAddrInst(SILDebugLocation DebugLoc, SILValue Operand, SILValue Index)
      : IndexingInst(ValueKind::IndexAddrInst, DebugLoc, Operand, Index) {}

public:
  static bool classof(const ValueBase *V) {
    return V->getKind() == ValueKind::IndexAddrInst;
  }
};

/// TailAddrInst - like IndexingInst, but aligns-up the resulting address to a
/// tail-allocated element type.
class TailAddrInst : public IndexingInst {
  friend SILBuilder;

  TailAddrInst(SILDebugLocation DebugLoc, SILValue Operand, SILValue Count,
               SILType ResultTy)
      : IndexingInst(ValueKind::TailAddrInst, DebugLoc, Operand, Count,
                     ResultTy) {}

public:
  static bool classof(const ValueBase *V) {
    return V->getKind() == ValueKind::TailAddrInst;
  }

  SILType getTailType() const { return getType().getObjectType(); }
};

/// IndexRawPointerInst
/// %2 : $Builtin.RawPointer \
///   = index_raw_pointer %0 : $Builtin.RawPointer, %1 : $Builtin.Word
/// This takes an address and indexes it, striding by the pointed-
/// to type.  This is used to index into arrays of uniform elements.
class IndexRawPointerInst : public IndexingInst {
  friend SILBuilder;

  enum { Base, Index };

  IndexRawPointerInst(SILDebugLocation DebugLoc, SILValue Operand,
                      SILValue Index)
      : IndexingInst(ValueKind::IndexRawPointerInst, DebugLoc, Operand, Index) {
  }

public:
  static bool classof(const ValueBase *V) {
    return V->getKind() == ValueKind::IndexRawPointerInst;
  }
};

//===----------------------------------------------------------------------===//
// Instructions representing terminators
//===----------------------------------------------------------------------===//

enum class TermKind {
#define TERMINATOR(Id, Parent, TextualName, MemBehavior, MayRelease) Id,
#include "SILNodes.def"
};

struct ValueKindAsTermKind {
  TermKind K;

  ValueKindAsTermKind(ValueKind V) {
    switch (V) {
#define TERMINATOR(Id, Parent, TextualName, MemBehavior, MayRelease)           \
  case ValueKind::Id:                                                          \
    K = TermKind::Id;                                                          \
    break;
#include "SILNodes.def"
    default:
      llvm_unreachable("Not a terminator kind?!");
    }
  }

  operator TermKind() const { return K; }
};

/// This class defines a "terminating instruction" for a SILBasicBlock.
class TermInst : public SILInstruction {
protected:
  TermInst(ValueKind K, SILDebugLocation DebugLoc)
      : SILInstruction(K, DebugLoc) {}

public:

  using ConstSuccessorListTy = ArrayRef<SILSuccessor>;
  using SuccessorListTy = MutableArrayRef<SILSuccessor>;

  /// The successor basic blocks of this terminator.
  SuccessorListTy getSuccessors();
  ConstSuccessorListTy getSuccessors() const {
    return const_cast<TermInst*>(this)->getSuccessors();
  }

  static bool classof(const ValueBase *V) {
    return V->getKind() >= ValueKind::First_TermInst &&
           V->getKind() <= ValueKind::Last_TermInst;
  }

  bool isBranch() const { return !getSuccessors().empty(); }

  /// Returns true if this terminator exits the function.
  bool isFunctionExiting() const;

  TermKind getTermKind() const { return ValueKindAsTermKind(getKind()); }
};

/// UnreachableInst - Position in the code which would be undefined to reach.
/// These are always implicitly generated, e.g. when falling off the end of a
/// function or after a no-return function call.
class UnreachableInst : public TermInst {
  friend SILBuilder;

  UnreachableInst(SILDebugLocation DebugLoc)
      : TermInst(ValueKind::UnreachableInst, DebugLoc) {}

public:
  SuccessorListTy getSuccessors() {
    // No Successors.
    return SuccessorListTy();
  }

  ArrayRef<Operand> getAllOperands() const { return {}; }
  MutableArrayRef<Operand> getAllOperands() { return {}; }

  static bool classof(const ValueBase *V) {
    return V->getKind() == ValueKind::UnreachableInst;
  }
};

/// ReturnInst - Representation of a ReturnStmt.
class ReturnInst
  : public UnaryInstructionBase<ValueKind::ReturnInst, TermInst,
                                /*HAS_RESULT*/ false>
{
  friend SILBuilder;

  /// Constructs a ReturnInst representing a return.
  ///
  /// \param DebugLoc The backing AST location.
  ///
  /// \param ReturnValue The value to be returned.
  ///
  ReturnInst(SILDebugLocation DebugLoc, SILValue ReturnValue)
      : UnaryInstructionBase(DebugLoc, ReturnValue) {}

public:
  SuccessorListTy getSuccessors() {
    // No Successors.
    return SuccessorListTy();
  }
};

/// ThrowInst - Throw a typed error (which, in our system, is
/// essentially just a funny kind of return).
class ThrowInst
  : public UnaryInstructionBase<ValueKind::ThrowInst, TermInst,
                                /*HAS_RESULT*/ false>
{
  friend SILBuilder;

  /// Constructs a ThrowInst representing a throw out of the current
  /// function.
  ///
  /// \param DebugLoc The location of the throw.
  /// \param errorValue The value to be thrown.
  ThrowInst(SILDebugLocation DebugLoc, SILValue errorValue)
      : UnaryInstructionBase(DebugLoc, errorValue) {}

public:
  SuccessorListTy getSuccessors() {
    // No successors.
    return SuccessorListTy();
  }
};

/// BranchInst - An unconditional branch.
class BranchInst : public TermInst {
  friend SILBuilder;

  SILSuccessor DestBB;
  // FIXME: probably needs dynamic adjustment
  TailAllocatedOperandList<0> Operands;

  BranchInst(SILDebugLocation DebugLoc, SILBasicBlock *DestBB,
             ArrayRef<SILValue> Args);

  /// Construct a BranchInst that will branch to the specified block.
  /// The destination block must take no parameters.
  static BranchInst *create(SILDebugLocation DebugLoc, SILBasicBlock *DestBB,
                            SILFunction &F);

  /// Construct a BranchInst that will branch to the specified block with
  /// the given parameters.
  static BranchInst *create(SILDebugLocation DebugLoc, SILBasicBlock *DestBB,
                            ArrayRef<SILValue> Args, SILFunction &F);

public:
  /// \brief returns jump target for the branch.
  SILBasicBlock *getDestBB() const { return DestBB; }

  /// The arguments for the destination BB.
  OperandValueArrayRef getArgs() const { return Operands.asValueArray(); }

  SuccessorListTy getSuccessors() {
    return SuccessorListTy(&DestBB, 1);
  }

  unsigned getNumArgs() const { return Operands.size(); }
  SILValue getArg(unsigned i) const { return Operands[i].get(); }

  ArrayRef<Operand> getAllOperands() const { return Operands.asArray(); }
  MutableArrayRef<Operand> getAllOperands() { return Operands.asArray(); }

  static bool classof(const ValueBase *V) {
    return V->getKind() == ValueKind::BranchInst;
  }
};

/// A conditional branch.
class CondBranchInst : public TermInst {
  friend SILBuilder;

public:
  enum {
    /// The operand index of the condition value used for the branch.
    ConditionIdx
  };
  enum {
    // Map branch targets to block successor indices.
    TrueIdx,
    FalseIdx
  };
private:
  SILSuccessor DestBBs[2];
  /// The number of arguments for the True branch.
  unsigned NumTrueArgs;
  /// The number of arguments for the False branch.
  unsigned NumFalseArgs;

  /// The first argument is the condition; the rest are BB arguments.
  TailAllocatedOperandList<1> Operands;
  CondBranchInst(SILDebugLocation DebugLoc, SILValue Condition,
                 SILBasicBlock *TrueBB, SILBasicBlock *FalseBB,
                 ArrayRef<SILValue> Args, unsigned NumTrue, unsigned NumFalse);

  /// Construct a CondBranchInst that will branch to TrueBB or FalseBB based on
  /// the Condition value. Both blocks must not take any arguments.
  static CondBranchInst *create(SILDebugLocation DebugLoc, SILValue Condition,
                                SILBasicBlock *TrueBB, SILBasicBlock *FalseBB,
                                SILFunction &F);

  /// Construct a CondBranchInst that will either branch to TrueBB and pass
  /// TrueArgs or branch to FalseBB and pass FalseArgs based on the Condition
  /// value.
  static CondBranchInst *create(SILDebugLocation DebugLoc, SILValue Condition,
                                SILBasicBlock *TrueBB,
                                ArrayRef<SILValue> TrueArgs,
                                SILBasicBlock *FalseBB,
                                ArrayRef<SILValue> FalseArgs, SILFunction &F);

public:
  SILValue getCondition() const { return Operands[ConditionIdx].get(); }
  void setCondition(SILValue newCondition) {
    Operands[ConditionIdx].set(newCondition);
  }

  SuccessorListTy getSuccessors() {
    return DestBBs;
  }

  SILBasicBlock *getTrueBB() { return DestBBs[0]; }
  const SILBasicBlock *getTrueBB() const { return DestBBs[0]; }
  SILBasicBlock *getFalseBB() { return DestBBs[1]; }
  const SILBasicBlock *getFalseBB() const { return DestBBs[1]; }

  /// Get the arguments to the true BB.
  OperandValueArrayRef getTrueArgs() const;
  /// Get the arguments to the false BB.
  OperandValueArrayRef getFalseArgs() const;

  /// Get the operands to the true BB.
  ArrayRef<Operand> getTrueOperands() const;
  MutableArrayRef<Operand> getTrueOperands();

  /// Get the operands to the false BB.
  ArrayRef<Operand> getFalseOperands() const;
  MutableArrayRef<Operand> getFalseOperands();

  /// Returns the argument on the cond_br terminator that will be passed to
  /// DestBB in A.
  SILValue getArgForDestBB(const SILBasicBlock *DestBB,
                           const SILArgument *A) const;

  /// Returns the argument on the cond_br terminator that will be passed as the
  /// \p Index argument to DestBB.
  SILValue getArgForDestBB(const SILBasicBlock *DestBB,
                           unsigned ArgIndex) const;

  void swapSuccessors();

  ArrayRef<Operand> getAllOperands() const { return Operands.asArray(); }
  MutableArrayRef<Operand> getAllOperands() { return Operands.asArray(); }

  static bool classof(const ValueBase *V) {
    return V->getKind() == ValueKind::CondBranchInst;
  }
};

/// A switch on a value of a builtin type.
class SwitchValueInst : public TermInst {
  friend SILBuilder;

  unsigned NumCases : 31;
  unsigned HasDefault : 1;
  TailAllocatedOperandList<1> Operands;

  SwitchValueInst(SILDebugLocation DebugLoc, SILValue Operand,
                  SILBasicBlock *DefaultBB, ArrayRef<SILValue> Cases,
                  ArrayRef<SILBasicBlock *> BBs);

  // Tail-allocated after the SwitchValueInst record are:
  // - `NumCases` SILValue values, containing
  //   the SILValue references for each case
  // - `NumCases + HasDefault` SILSuccessor records, referencing the
  //   destinations for each case, ending with the default destination if
  //   present.


  OperandValueArrayRef getCaseBuf() const {
    return Operands.getDynamicValuesAsArray();
  }

  SILSuccessor *getSuccessorBuf() {
    return reinterpret_cast<SILSuccessor*>(Operands.asArray().end());
  }
  const SILSuccessor *getSuccessorBuf() const {
    return reinterpret_cast<const SILSuccessor *>(Operands.asArray().end());
  }

  static SwitchValueInst *
  create(SILDebugLocation DebugLoc, SILValue Operand, SILBasicBlock *DefaultBB,
         ArrayRef<std::pair<SILValue, SILBasicBlock *>> CaseBBs,
         SILFunction &F);

public:
  /// Clean up tail-allocated successor records for the switch cases.
  ~SwitchValueInst();

  SILValue getOperand() const { return Operands[0].get(); }

  ArrayRef<Operand> getAllOperands() const { return Operands.asArray(); }
  MutableArrayRef<Operand> getAllOperands() { return Operands.asArray(); }

  SuccessorListTy getSuccessors() {
    return MutableArrayRef<SILSuccessor>{getSuccessorBuf(),
                           static_cast<size_t>(NumCases + HasDefault)};
  }

  unsigned getNumCases() const { return NumCases; }
  std::pair<SILValue, SILBasicBlock*>
  getCase(unsigned i) const {
    assert(i < NumCases && "case out of bounds");
    return {getCaseBuf()[i], getSuccessorBuf()[i]};
  }

  bool hasDefault() const { return HasDefault; }
  SILBasicBlock *getDefaultBB() const {
    assert(HasDefault && "doesn't have a default");
    return getSuccessorBuf()[NumCases];
  }

  static bool classof(const ValueBase *V) {
    return V->getKind() == ValueKind::SwitchValueInst;
  }
};

/// Common implementation for the switch_enum and
/// switch_enum_addr instructions.
class SwitchEnumInstBase : public TermInst {
  FixedOperandList<1> Operands;
  unsigned NumCases : 31;
  unsigned HasDefault : 1;

  // Tail-allocated after the SwitchEnumInst record are:
  // - an array of `NumCases` EnumElementDecl* pointers, referencing the case
  //   discriminators
  // - `NumCases + HasDefault` SILSuccessor records, referencing the
  //   destinations for each case, ending with the default destination if
  //   present.
  // FIXME: This should use llvm::TrailingObjects, but it has subclasses
  // (which are empty, of course).

  EnumElementDecl **getCaseBuf() {
    return reinterpret_cast<EnumElementDecl**>(this + 1);

  }
  EnumElementDecl * const* getCaseBuf() const {
    return reinterpret_cast<EnumElementDecl* const*>(this + 1);

  }

  SILSuccessor *getSuccessorBuf() {
    return reinterpret_cast<SILSuccessor*>(getCaseBuf() + NumCases);
  }
  const SILSuccessor *getSuccessorBuf() const {
    return reinterpret_cast<const SILSuccessor*>(getCaseBuf() + NumCases);
  }

protected:
  SwitchEnumInstBase(
      ValueKind Kind, SILDebugLocation DebugLoc, SILValue Operand,
      SILBasicBlock *DefaultBB,
      ArrayRef<std::pair<EnumElementDecl *, SILBasicBlock *>> CaseBBs);

  template <typename SWITCH_ENUM_INST>
  static SWITCH_ENUM_INST *createSwitchEnum(
      SILDebugLocation DebugLoc, SILValue Operand, SILBasicBlock *DefaultBB,
      ArrayRef<std::pair<EnumElementDecl *, SILBasicBlock *>> CaseBBs,
      SILFunction &F);

public:
  /// Clean up tail-allocated successor records for the switch cases.
  ~SwitchEnumInstBase();

  SILValue getOperand() const { return Operands[0].get(); }

  ArrayRef<Operand> getAllOperands() const { return Operands.asArray(); }
  MutableArrayRef<Operand> getAllOperands() { return Operands.asArray(); }

  SuccessorListTy getSuccessors() {
    return MutableArrayRef<SILSuccessor>{getSuccessorBuf(),
                           static_cast<size_t>(NumCases + HasDefault)};
  }

  unsigned getNumCases() const { return NumCases; }
  std::pair<EnumElementDecl*, SILBasicBlock*>
  getCase(unsigned i) const {
    assert(i < NumCases && "case out of bounds");
    return {getCaseBuf()[i], getSuccessorBuf()[i].getBB()};
  }

  /// \brief Return the block that will be branched to on the specified enum
  /// case.
  SILBasicBlock *getCaseDestination(EnumElementDecl *D) {
    for (unsigned i = 0, e = getNumCases(); i != e; ++i) {
      auto Entry = getCase(i);
      if (Entry.first == D) return Entry.second;
    }
    // switch_enum is required to be fully covered, so return the default if we
    // didn't find anything.
    return getDefaultBB();
  }

  /// \brief If the default refers to exactly one case decl, return it.
  NullablePtr<EnumElementDecl> getUniqueCaseForDefault();

  /// \brief If the given block only has one enum element decl matched to it,
  /// return it.
  NullablePtr<EnumElementDecl> getUniqueCaseForDestination(SILBasicBlock *BB);

  bool hasDefault() const { return HasDefault; }
  SILBasicBlock *getDefaultBB() const {
    assert(HasDefault && "doesn't have a default");
    return getSuccessorBuf()[NumCases];
  }

  static bool classof(const ValueBase *V) {
    return V->getKind() >= ValueKind::SwitchEnumInst &&
           V->getKind() <= ValueKind::SwitchEnumAddrInst;
  }
};

/// A switch on a loadable enum's discriminator. The data for each case is
/// passed into the corresponding destination block as an argument.
class SwitchEnumInst : public SwitchEnumInstBase {
  friend SILBuilder;

private:
  friend SwitchEnumInstBase;

  SwitchEnumInst(
      SILDebugLocation DebugLoc, SILValue Operand, SILBasicBlock *DefaultBB,
      ArrayRef<std::pair<EnumElementDecl *, SILBasicBlock *>> CaseBBs)
      : SwitchEnumInstBase(ValueKind::SwitchEnumInst, DebugLoc, Operand,
                           DefaultBB, CaseBBs) {}

  static SwitchEnumInst *
  create(SILDebugLocation DebugLoc, SILValue Operand, SILBasicBlock *DefaultBB,
         ArrayRef<std::pair<EnumElementDecl *, SILBasicBlock *>> CaseBBs,
         SILFunction &F);

public:
  static bool classof(const ValueBase *V) {
    return V->getKind() == ValueKind::SwitchEnumInst;
  }
};

/// A switch on an enum's discriminator in memory.
class SwitchEnumAddrInst : public SwitchEnumInstBase {
  friend SILBuilder;

private:
  friend SwitchEnumInstBase;

  SwitchEnumAddrInst(
      SILDebugLocation DebugLoc, SILValue Operand, SILBasicBlock *DefaultBB,
      ArrayRef<std::pair<EnumElementDecl *, SILBasicBlock *>> CaseBBs)
      : SwitchEnumInstBase(ValueKind::SwitchEnumAddrInst, DebugLoc, Operand,
                           DefaultBB, CaseBBs) {}

  static SwitchEnumAddrInst *
  create(SILDebugLocation DebugLoc, SILValue Operand, SILBasicBlock *DefaultBB,
         ArrayRef<std::pair<EnumElementDecl *, SILBasicBlock *>> CaseBBs,
         SILFunction &F);

public:
  static bool classof(const ValueBase *V) {
    return V->getKind() == ValueKind::SwitchEnumAddrInst;
  }
};

/// Branch on the existence of an Objective-C method in the dynamic type of
/// an object.
///
/// If the method exists, branches to the first BB, providing it with the
/// method reference; otherwise, branches to the second BB.
class DynamicMethodBranchInst : public TermInst {
  friend SILBuilder;

  SILDeclRef Member;

  SILSuccessor DestBBs[2];

  /// The operand.
  FixedOperandList<1> Operands;

  DynamicMethodBranchInst(SILDebugLocation DebugLoc, SILValue Operand,
                          SILDeclRef Member, SILBasicBlock *HasMethodBB,
                          SILBasicBlock *NoMethodBB);

  /// Construct a DynamicMethodBranchInst that will branch to \c HasMethodBB or
  /// \c NoMethodBB based on the ability of the object operand to respond to
  /// a message with the same selector as the member.
  static DynamicMethodBranchInst *
  create(SILDebugLocation DebugLoc, SILValue Operand, SILDeclRef Member,
         SILBasicBlock *HasMethodBB, SILBasicBlock *NoMethodBB, SILFunction &F);

public:
  SILValue getOperand() const { return Operands[0].get(); }

  SILDeclRef getMember() const { return Member; }

  SuccessorListTy getSuccessors() {
    return DestBBs;
  }

  SILBasicBlock *getHasMethodBB() { return DestBBs[0]; }
  const SILBasicBlock *getHasMethodBB() const { return DestBBs[0]; }
  SILBasicBlock *getNoMethodBB() { return DestBBs[1]; }
  const SILBasicBlock *getNoMethodBB() const { return DestBBs[1]; }

  ArrayRef<Operand> getAllOperands() const { return Operands.asArray(); }
  MutableArrayRef<Operand> getAllOperands() { return Operands.asArray(); }

  static bool classof(const ValueBase *V) {
    return V->getKind() == ValueKind::DynamicMethodBranchInst;
  }
};

/// Perform a checked cast operation and branch on whether the cast succeeds.
/// The success branch destination block receives the cast result as a BB
/// argument.
class CheckedCastBranchInst final:
  public UnaryInstructionWithTypeDependentOperandsBase<
                              ValueKind::CheckedCastBranchInst,
                              CheckedCastBranchInst,
                              TermInst,
                              false> {
  friend SILBuilder;

  SILType DestTy;
  bool IsExact;

  SILSuccessor DestBBs[2];

  CheckedCastBranchInst(SILDebugLocation DebugLoc, bool IsExact,
                        SILValue Operand,
                        ArrayRef<SILValue> TypeDependentOperands,
                        SILType DestTy,
                        SILBasicBlock *SuccessBB, SILBasicBlock *FailureBB)
      : UnaryInstructionWithTypeDependentOperandsBase(DebugLoc, Operand,
                                               TypeDependentOperands),
        DestTy(DestTy), IsExact(IsExact),
        DestBBs{{this, SuccessBB}, {this, FailureBB}} {}

  static CheckedCastBranchInst *
  create(SILDebugLocation DebugLoc, bool IsExact, SILValue Operand,
         SILType DestTy, SILBasicBlock *SuccessBB, SILBasicBlock *FailureBB,
         SILFunction &F, SILOpenedArchetypesState &OpenedArchetypes);

public:
  bool isExact() const { return IsExact; }

  SuccessorListTy getSuccessors() {
    return DestBBs;
  }

  SILType getCastType() const { return DestTy; }

  SILBasicBlock *getSuccessBB() { return DestBBs[0]; }
  const SILBasicBlock *getSuccessBB() const { return DestBBs[0]; }
  SILBasicBlock *getFailureBB() { return DestBBs[1]; }
  const SILBasicBlock *getFailureBB() const { return DestBBs[1]; }

  static bool classof(const ValueBase *V) {
    return V->getKind() == ValueKind::CheckedCastBranchInst;
  }
};

/// Perform a checked cast operation and branch on whether the cast succeeds.
/// The result of the checked cast is left in the destination address.
class CheckedCastAddrBranchInst : public TermInst {
  friend SILBuilder;

  CastConsumptionKind ConsumptionKind;

  enum {
    /// the value being stored
    Src,
    /// the lvalue being stored to
    Dest
  };
  FixedOperandList<2> Operands;
  SILSuccessor DestBBs[2];

  CanType SourceType;
  CanType TargetType;

  CheckedCastAddrBranchInst(SILDebugLocation DebugLoc,
                            CastConsumptionKind consumptionKind, SILValue src,
                            CanType srcType, SILValue dest, CanType targetType,
                            SILBasicBlock *successBB, SILBasicBlock *failureBB)
      : TermInst(ValueKind::CheckedCastAddrBranchInst, DebugLoc),
        ConsumptionKind(consumptionKind), Operands{this, src, dest},
        DestBBs{{this, successBB}, {this, failureBB}}, SourceType(srcType),
        TargetType(targetType) {}

public:
  CastConsumptionKind getConsumptionKind() const { return ConsumptionKind; }

  SILValue getSrc() const { return Operands[Src].get(); }
  SILValue getDest() const { return Operands[Dest].get(); }

  /// Returns the formal type of the source value.
  CanType getSourceType() const { return SourceType; }

  /// Returns the formal target type.
  CanType getTargetType() const { return TargetType; }

  ArrayRef<Operand> getAllOperands() const { return Operands.asArray(); }
  MutableArrayRef<Operand> getAllOperands() { return Operands.asArray(); }

  SuccessorListTy getSuccessors() {
    return DestBBs;
  }

  SILBasicBlock *getSuccessBB() { return DestBBs[0]; }
  const SILBasicBlock *getSuccessBB() const { return DestBBs[0]; }
  SILBasicBlock *getFailureBB() { return DestBBs[1]; }
  const SILBasicBlock *getFailureBB() const { return DestBBs[1]; }

  static bool classof(const ValueBase *V) {
    return V->getKind() == ValueKind::CheckedCastAddrBranchInst;
  }
};

/// A private abstract class to store the destinations of a TryApplyInst.
class TryApplyInstBase : public TermInst {
public:
  enum {
    // Map branch targets to block successor indices.
    NormalIdx,
    ErrorIdx
  };
private:
  SILSuccessor DestBBs[2];

protected:
  TryApplyInstBase(ValueKind valueKind, SILDebugLocation Loc,
                   SILBasicBlock *normalBB, SILBasicBlock *errorBB);

public:
  SuccessorListTy getSuccessors() {
    return DestBBs;
  }

  bool isNormalSuccessorRef(SILSuccessor *successor) const {
    assert(successor == &DestBBs[0] || successor == &DestBBs[1]);
    return successor == &DestBBs[0];
  }
  bool isErrorSuccessorRef(SILSuccessor *successor) const {
    assert(successor == &DestBBs[0] || successor == &DestBBs[1]);
    return successor == &DestBBs[1];
  }  

  SILBasicBlock *getNormalBB() { return DestBBs[NormalIdx]; }
  const SILBasicBlock *getNormalBB() const { return DestBBs[NormalIdx]; }
  SILBasicBlock *getErrorBB() { return DestBBs[ErrorIdx]; }
  const SILBasicBlock *getErrorBB() const { return DestBBs[ErrorIdx]; }
};

/// TryApplyInst - Represents the full application of a function that
/// can produce an error.
class TryApplyInst
    : public ApplyInstBase<TryApplyInst, TryApplyInstBase> {
  friend SILBuilder;

  TryApplyInst(SILDebugLocation DebugLoc, SILValue callee,
               SILType substCalleeType, ArrayRef<Substitution> substitutions,
               ArrayRef<SILValue> args,
               ArrayRef<SILValue> TypeDependentOperands,
               SILBasicBlock *normalBB, SILBasicBlock *errorBB);

  static TryApplyInst *create(SILDebugLocation DebugLoc, SILValue callee,
                              SILType substCalleeType,
                              ArrayRef<Substitution> substitutions,
                              ArrayRef<SILValue> args, SILBasicBlock *normalBB,
                              SILBasicBlock *errorBB, SILFunction &F,
                              SILOpenedArchetypesState &OpenedArchetypes);

public:
  static bool classof(const ValueBase *V) {
    return V->getKind() == ValueKind::TryApplyInst;
  }
};

/// An apply instruction.
class ApplySite {
  SILInstruction *Inst;

protected:
  explicit ApplySite(void *p) : Inst(static_cast<SILInstruction *>(p)) {}

public:
  ApplySite() : Inst(nullptr) {}
  explicit ApplySite(ValueBase *inst)
    : Inst(static_cast<SILInstruction*>(inst)) {
    assert(classof(inst) && "not an apply instruction?");
  }
  ApplySite(ApplyInst *inst) : Inst(inst) {}
  ApplySite(PartialApplyInst *inst) : Inst(inst) {}
  ApplySite(TryApplyInst *inst) : Inst(inst) {}

  SILModule &getModule() const {
    return Inst->getModule();
  }

  static ApplySite isa(ValueBase *inst) {
    return (classof(inst) ? ApplySite(inst) : ApplySite());
  }

  explicit operator bool() const {
    return Inst != nullptr;
  }

  SILInstruction *getInstruction() const { return Inst; }
  SILLocation getLoc() const { return Inst->getLoc(); }
  const SILDebugScope *getDebugScope() const { return Inst->getDebugScope(); }
  SILFunction *getFunction() const { return Inst->getFunction(); }
  SILBasicBlock *getParent() const { return Inst->getParent(); }

#define FOREACH_IMPL_RETURN(OPERATION) do {                             \
    switch (Inst->getKind()) {                                          \
    case ValueKind::ApplyInst:                                          \
      return cast<ApplyInst>(Inst)->OPERATION;                          \
    case ValueKind::PartialApplyInst:                                   \
      return cast<PartialApplyInst>(Inst)->OPERATION;                   \
    case ValueKind::TryApplyInst:                                       \
      return cast<TryApplyInst>(Inst)->OPERATION;                       \
    default:                                                            \
      llvm_unreachable("not an apply instruction!");                    \
    }                                                                   \
  } while (0)

  /// Return the callee operand.
  SILValue getCallee() const {
    FOREACH_IMPL_RETURN(getCallee());
  }

  /// Gets the referenced function by looking through partial apply,
  /// convert_function, and thin to thick function until we find a function_ref.
  SILFunction *getCalleeFunction() const {
    FOREACH_IMPL_RETURN(getCalleeFunction());
  }

  /// Return the referenced function if the callee is a function_ref
  /// instruction.
  SILFunction *getReferencedFunction() const {
    FOREACH_IMPL_RETURN(getReferencedFunction());
  }

  /// Return the type.
  SILType getType() const {
    FOREACH_IMPL_RETURN(getSubstCalleeType()->getSILResult());
  }

  /// Get the type of the callee without the applied substitutions.
  CanSILFunctionType getOrigCalleeType() const {
    return getCallee()->getType().castTo<SILFunctionType>();
  }

  /// Get the type of the callee with the applied substitutions.
  CanSILFunctionType getSubstCalleeType() const {
    return getSubstCalleeSILType().castTo<SILFunctionType>();
  }
  SILType getSubstCalleeSILType() const {
    FOREACH_IMPL_RETURN(getSubstCalleeSILType());
  }

  /// Check if this is a call of a never-returning function.
  bool isCalleeNoReturn() const {
    FOREACH_IMPL_RETURN(isCalleeNoReturn());
  }

  bool isCalleeThin() const {
    switch (getSubstCalleeType()->getRepresentation()) {
    case SILFunctionTypeRepresentation::CFunctionPointer:
    case SILFunctionTypeRepresentation::Thin:
    case SILFunctionTypeRepresentation::Method:
    case SILFunctionTypeRepresentation::ObjCMethod:
    case SILFunctionTypeRepresentation::WitnessMethod:
    case SILFunctionTypeRepresentation::Closure:
      return true;
    case SILFunctionTypeRepresentation::Block:
    case SILFunctionTypeRepresentation::Thick:
      return false;
    }
  }

  /// True if this application has generic substitutions.
  bool hasSubstitutions() const {
    FOREACH_IMPL_RETURN(hasSubstitutions());
  }

  /// The substitutions used to bind the generic arguments of this function.
  MutableArrayRef<Substitution> getSubstitutions() const {
    FOREACH_IMPL_RETURN(getSubstitutions());
  }

  ArrayRef<Substitution> getSubstitutionsWithoutSelfSubstitution() const {
    switch (Inst->getKind()) {
    case ValueKind::ApplyInst:
      return cast<ApplyInst>(Inst)->getSubstitutionsWithoutSelfSubstitution();
    case ValueKind::TryApplyInst:
      return cast<TryApplyInst>(Inst)->getSubstitutionsWithoutSelfSubstitution();
    case ValueKind::PartialApplyInst:
      return cast<PartialApplyInst>(Inst)->getSubstitutionsWithoutSelfSubstitution();
    default:
      llvm_unreachable("not implemented for this instruction!");
    }
  }

  /// The arguments passed to this instruction.
  MutableArrayRef<Operand> getArgumentOperands() const {
    FOREACH_IMPL_RETURN(getArgumentOperands());
  }

  /// The arguments passed to this instruction.
  OperandValueArrayRef getArguments() const {
    FOREACH_IMPL_RETURN(getArguments());
  }

  /// The number of call arguments.
  unsigned getNumCallArguments() const {
    FOREACH_IMPL_RETURN(getNumCallArguments());
  }

  /// The arguments passed to this instruction, without self.
  OperandValueArrayRef getArgumentsWithoutSelf() const {
    switch (Inst->getKind()) {
    case ValueKind::ApplyInst:
      return cast<ApplyInst>(Inst)->getArgumentsWithoutSelf();
    case ValueKind::TryApplyInst:
      return cast<TryApplyInst>(Inst)->getArgumentsWithoutSelf();
    default:
      llvm_unreachable("not implemented for this instruction!");
    }
  }

  /// Returns the number of arguments for this partial apply.
  unsigned getNumArguments() const { return getArguments().size(); }

  Operand &getArgumentRef(unsigned i) const { return getArgumentOperands()[i]; }

  /// Return the ith argument passed to this instruction.
  SILValue getArgument(unsigned i) const { return getArguments()[i]; }

  /// Set the ith argument of this instruction.
  void setArgument(unsigned i, SILValue V) const {
    getArgumentOperands()[i].set(V);
  }

  /// Return the self argument passed to this instruction.
  bool hasSelfArgument() const {
    switch (Inst->getKind()) {
    case ValueKind::ApplyInst:
      return cast<ApplyInst>(Inst)->hasSelfArgument();
    case ValueKind::TryApplyInst:
      return cast<TryApplyInst>(Inst)->hasSelfArgument();
    default:
      llvm_unreachable("not implemented for this instruction!");
    }
  }

  /// Return the self argument passed to this instruction.
  SILValue getSelfArgument() const {
    switch (Inst->getKind()) {
    case ValueKind::ApplyInst:
      return cast<ApplyInst>(Inst)->getSelfArgument();
    case ValueKind::TryApplyInst:
      return cast<TryApplyInst>(Inst)->getSelfArgument();
    default:
      llvm_unreachable("not implemented for this instruction!");
    }
  }

  /// Return the self operand passed to this instruction.
  Operand &getSelfArgumentOperand() {
    switch (Inst->getKind()) {
    case ValueKind::ApplyInst:
      return cast<ApplyInst>(Inst)->getSelfArgumentOperand();
    case ValueKind::TryApplyInst:
      return cast<TryApplyInst>(Inst)->getSelfArgumentOperand();
    default:
      llvm_unreachable("not implemented for this instruction!");
    }
  }

#undef FOREACH_IMPL_RETURN

  static ApplySite getFromOpaqueValue(void *p) {
    return ApplySite(p);
  }

  friend bool operator==(ApplySite lhs, ApplySite rhs) {
    return lhs.getInstruction() == rhs.getInstruction();
  }
  friend bool operator!=(ApplySite lhs, ApplySite rhs) {
    return lhs.getInstruction() != rhs.getInstruction();
  }

  static bool classof(const ValueBase *inst) {
    return (inst->getKind() == ValueKind::ApplyInst ||
            inst->getKind() == ValueKind::PartialApplyInst ||
            inst->getKind() == ValueKind::TryApplyInst);
  }
};

/// A full function application.
class FullApplySite : public ApplySite {
  explicit FullApplySite(void *p) : ApplySite(p) {}

public:
  FullApplySite() : ApplySite() {}
  explicit FullApplySite(ValueBase *inst) : ApplySite(inst) {
    assert(classof(inst) && "not an apply instruction?");
  }
  FullApplySite(ApplyInst *inst) : ApplySite(inst) {}
  FullApplySite(TryApplyInst *inst) : ApplySite(inst) {}

  static FullApplySite isa(ValueBase *inst) {
    return (classof(inst) ? FullApplySite(inst) : FullApplySite());
  }

  bool hasIndirectResults() const {
    return getSubstCalleeType()->hasIndirectResults();
  }

  unsigned getNumIndirectResults() const {
    return getSubstCalleeType()->getNumIndirectResults();
  }

  OperandValueArrayRef getIndirectResults() const {
    return getArguments().slice(0, getNumIndirectResults());
  }

  OperandValueArrayRef getArgumentsWithoutIndirectResults() const {
    return getArguments().slice(getNumIndirectResults());
  }

  SILArgumentConvention getArgumentConvention(unsigned index) const {
    return getSubstCalleeType()->getSILArgumentConvention(index);
  }

  static FullApplySite getFromOpaqueValue(void *p) {
    return FullApplySite(p);
  }

  static bool classof(const ValueBase *inst) {
    return (inst->getKind() == ValueKind::ApplyInst ||
            inst->getKind() == ValueKind::TryApplyInst);
  }
};

// This is defined out of line to work around the fact that this depends on
// PartialApplyInst being defined, but PartialApplyInst is a subclass of
// ApplyInstBase, so we can not place ApplyInstBase after it.
template <class Impl, class Base>
SILFunction *ApplyInstBase<Impl, Base, false>::getCalleeFunction() const {
  SILValue Callee = getCallee();

  while (true) {
    if (auto *FRI = dyn_cast<FunctionRefInst>(Callee)) {
      return FRI->getReferencedFunction();
    }

    if (auto *PAI = dyn_cast<PartialApplyInst>(Callee)) {
      Callee = PAI->getCallee();
      continue;
    }

    if (auto *TTTFI = dyn_cast<ThinToThickFunctionInst>(Callee)) {
      Callee = TTTFI->getCallee();
      continue;
    }

    if (auto *CFI = dyn_cast<ConvertFunctionInst>(Callee)) {
      Callee = CFI->getConverted();
      continue;
    }

    return nullptr;
  }
}

} // end swift namespace

//===----------------------------------------------------------------------===//
// ilist_traits for SILInstruction
//===----------------------------------------------------------------------===//

namespace llvm {

template <>
struct ilist_traits<::swift::SILInstruction> :
  public ilist_default_traits<::swift::SILInstruction> {
  using SILInstruction = ::swift::SILInstruction;

private:
  swift::SILBasicBlock *getContainingBlock();

  using instr_iterator = simple_ilist<SILInstruction>::iterator;

public:
  static void deleteNode(SILInstruction *V) {
    SILInstruction::destroy(V);
  }

  void addNodeToList(SILInstruction *I);
  void removeNodeFromList(SILInstruction *I);
  void transferNodesFromList(ilist_traits<SILInstruction> &L2,
                             instr_iterator first, instr_iterator last);

private:
  void createNode(const SILInstruction &);
};

// An ApplySite casts like a SILInstruction*.
template<> struct simplify_type<const ::swift::ApplySite> {
  using SimpleType = ::swift::SILInstruction *;
  static SimpleType getSimplifiedValue(const ::swift::ApplySite &Val) {
    return Val.getInstruction();
  }
};
template<> struct simplify_type< ::swift::ApplySite>
  : public simplify_type<const ::swift::ApplySite> {};
template<> struct simplify_type< ::swift::FullApplySite>
  : public simplify_type<const ::swift::ApplySite> {};
template<> struct simplify_type<const ::swift::FullApplySite>
  : public simplify_type<const ::swift::ApplySite> {};


template<> struct DenseMapInfo< ::swift::ApplySite> {
  static ::swift::ApplySite getEmptyKey() {
    return ::swift::ApplySite::getFromOpaqueValue(
      llvm::DenseMapInfo<void *>::getEmptyKey());
  }
  static ::swift::ApplySite getTombstoneKey() {
    return ::swift::ApplySite::getFromOpaqueValue(
      llvm::DenseMapInfo<void *>::getTombstoneKey());
  }
  static unsigned getHashValue( ::swift::ApplySite AS) {
    auto *I = AS.getInstruction();
    return DenseMapInfo< ::swift::SILInstruction *>::getHashValue(I);
  }
  static bool isEqual( ::swift::ApplySite LHS, ::swift::ApplySite RHS) {
    return LHS == RHS;
  }
};

template<> struct DenseMapInfo< ::swift::FullApplySite> {
  static ::swift::FullApplySite getEmptyKey() {
    return ::swift::FullApplySite::getFromOpaqueValue(
      llvm::DenseMapInfo<void*>::getEmptyKey());
  }
  static ::swift::FullApplySite getTombstoneKey() {
    return ::swift::FullApplySite::getFromOpaqueValue(
      llvm::DenseMapInfo<void*>::getTombstoneKey());
  }
  static unsigned getHashValue( ::swift::FullApplySite AS) {
    auto *I = AS.getInstruction();
    return DenseMapInfo< ::swift::SILInstruction *>::getHashValue(I);
  }
  static bool isEqual( ::swift::FullApplySite LHS, ::swift::FullApplySite RHS) {
    return LHS == RHS;
  }
};

} // end llvm namespace

#endif<|MERGE_RESOLUTION|>--- conflicted
+++ resolved
@@ -77,10 +77,6 @@
   /// used for debug info and diagnostics.
   SILDebugLocation Location;
 
-<<<<<<< HEAD
-=======
-  friend llvm::ilist_sentinel_traits<SILInstruction>;
->>>>>>> 9c4f1a58
   SILInstruction() = delete;
   void operator=(const SILInstruction &) = delete;
   void operator delete(void *Ptr, size_t) = delete;
